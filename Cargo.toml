# Cargo.toml -- Cargo definition file for Tectonic.
# Copyright 2016-2020 the Tectonic Project
# Licensed under the MIT License.

[package]
name = "tectonic"
version = "0.3.3"
authors = ["Peter Williams <peter@newton.cx>"]
build = "build.rs"
description = """
A modernized, complete, embeddable TeX/LaTeX engine. Tectonic is forked from the XeTeX
extension to the classic “Web2C” implementation of TeX and uses the TeXLive distribution
of support files.
"""
homepage = "https://tectonic-typesetting.github.io/"
documentation = "https://docs.rs/tectonic"
repository = "https://github.com/tectonic-typesetting/tectonic/"
readme = "README.md"
keywords = ["tex", "latex", "typesetting", "font"]
categories = ["command-line-interface", "parser-implementations", "rendering", "science", "text-processing"]
license = "MIT"
edition = "2018"
exclude = ["/dist/", "/reference_sources/"]

[badges]
travis-ci = { repository = "tectonic-typesetting/tectonic" }
codecov = { repository = "tectonic-typesetting/tectonic", service = "github" }

[workspace]
members = ["xdv"]

[lib]
name = "tectonic"
crate-type = ["rlib"]

[build-dependencies]
cc = "^1.0.66"
pkg-config = "^0.3"
regex = "^1.4"
sha2 = "^0.9"
<<<<<<< HEAD
tectonic_cfg_support = { path = "cfg_support", version ="^0.1.0"}
vcpkg = "0.2.10"
cbindgen = "0.15.0"
=======
tectonic_cfg_support = { path = "cfg_support", version = "0.0.0-dev.0" }
vcpkg = "0.2.11"
cbindgen = "0.16.0"
>>>>>>> ccea5ea4

[dependencies]
app_dirs = { version = "2", package = "app_dirs2" }
atty = "0.2"
byte-unit = "^4.0"
cfg-if = "1.0"
structopt = "0.3"
error-chain = "^0.12"
flate2 = { version = "^1.0", default-features = false, features = ["zlib"] }
fs2 = "^0.4"
headers = "^0.2"
lazy_static = "^1.4"
libc = "^0.2"
tempfile = "^3.1"
md-5 = "^0.9"
reqwest = "^0.9"
sha2 = "^0.9"
serde = { version = "^1.0", features = ["derive"], optional = true }
tectonic_xdv = { path = "xdv", version ="^0.1.9"}
termcolor = "^1.1"
toml = { version = "^0.5", optional = true }
zip = { version = "^0.5", default-features = false, features = ["deflate"] }

[features]
default = ["serialization"]
# Note: we used to have this to couple "serde" and "serde-derive", but we've
# adopted the newer scheme to avoid having to depend on both -- should maybe
# just get rid of this feature:
serialization = ["serde", "toml"]

# developer feature to compile with the necessary flags for profiling tectonic.
profile = []

# freetype-sys = "^0.4"
# harfbuzz-sys = "^0.1"
# libz-sys = "^1.0"

[dev-dependencies]
filetime = "^0.2"
futures = "0.1"
headers = "0.2"
hyper = "0.12"
tempfile = "^3.1"
tokio = "0.1.22"

[package.metadata.vcpkg]
git = "https://github.com/microsoft/vcpkg"
rev = "b7056e9f1f34f18b6648b1f1d9c4e9d31f04e91c"

[package.metadata.vcpkg.target]
x86_64-apple-darwin = { install = ["freetype","harfbuzz[icu,graphite2]"] }
x86_64-unknown-linux-gnu = { install = ["fontconfig","freetype","harfbuzz[icu,graphite2]"] }
x86_64-pc-windows-msvc = { triplet = "x64-windows-static", install = ["fontconfig","freetype","harfbuzz[icu,graphite2]"] }

[package.metadata.internal_dep_versions]
tectonic_cfg_support = "thiscommit:aeRoo7oa"
tectonic_xdv = "c91f2ef37858d1a0a724a5c3ddc2f7ea46373c77"
<|MERGE_RESOLUTION|>--- conflicted
+++ resolved
@@ -4,7 +4,7 @@
 
 [package]
 name = "tectonic"
-version = "0.3.3"
+version = "0.4.0"
 authors = ["Peter Williams <peter@newton.cx>"]
 build = "build.rs"
 description = """
@@ -38,15 +38,9 @@
 pkg-config = "^0.3"
 regex = "^1.4"
 sha2 = "^0.9"
-<<<<<<< HEAD
 tectonic_cfg_support = { path = "cfg_support", version ="^0.1.0"}
-vcpkg = "0.2.10"
-cbindgen = "0.15.0"
-=======
-tectonic_cfg_support = { path = "cfg_support", version = "0.0.0-dev.0" }
 vcpkg = "0.2.11"
 cbindgen = "0.16.0"
->>>>>>> ccea5ea4
 
 [dependencies]
 app_dirs = { version = "2", package = "app_dirs2" }
