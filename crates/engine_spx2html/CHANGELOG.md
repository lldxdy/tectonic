--- conflicted
+++ resolved
@@ -1,13 +1,10 @@
-<<<<<<< HEAD
-=======
-# rc: micro bump
+# tectonic_engine_spx2html 0.2.1 (2022-10-27)
 
 - Avoid a dumb crash when attempting to compile documents that have not been
   set up for the Tectonic HTML compilation framework (#955, @pkgw). Note,
   however, that generic documents will still fail to build in HTML mode.
 
 
->>>>>>> b580bc39
 # tectonic_engine_spx2html 0.2.0 (2022-10-04)
 
 - Many updates for [tt-weave] (#941, @pkgw). This crate is still highly unstable
