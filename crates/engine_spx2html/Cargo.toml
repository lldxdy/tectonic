# Copyright 2022 the Tectonic Project
# Licensed under the MIT License.

# See README.md for discussion of features (or lack thereof) in this crate.

[package]
name = "tectonic_engine_spx2html"
version = "0.1.0"
authors = ["Peter Williams <peter@newton.cx>"]
description = """
The Tectonic engine that converts SPX output to HTML.
"""
homepage = "https://tectonic-typesetting.github.io/"
documentation = "https://docs.rs/tectonic_engine_spx2html"
repository = "https://github.com/tectonic-typesetting/tectonic/"
readme = "README.md"
license = "MIT"
edition = "2018"

[dependencies]
byteorder = "^1.4"
percent-encoding = "^2.1"
<<<<<<< HEAD
pinot = "^0.1"
tectonic_bridge_core = { path = "../bridge_core", version =">=0.2.0,<1"}
tectonic_errors = { path = "../errors", version =">=0.1.0,<1"}
tectonic_io_base = { path = "../io_base", version =">=0.4.0,<1"}
tectonic_status_base = { path = "../status_base", version =">=0.1.0,<1"}
tectonic_xdv = { path = "../xdv", version =">=0.1.9,<1"}
=======
pinot = "^0.1.4"
tectonic_bridge_core = { path = "../bridge_core", version = "0.0.0-dev.0" }
tectonic_errors = { path = "../errors", version = "0.0.0-dev.0" }
tectonic_io_base = { path = "../io_base", version = "0.0.0-dev.0" }
tectonic_status_base = { path = "../status_base", version = "0.0.0-dev.0" }
tectonic_xdv = { path = "../xdv", version = "0.0.0-dev.0" }
>>>>>>> e0171adb
tempfile = "^3.1"
tera = "^1.13"

[package.metadata.internal_dep_versions]
tectonic_bridge_core = "4e16bf963700aae59772a6fb223981ceaa9b5f57"
tectonic_errors = "317ae79ceaa2593fb56090e37bf1f5cc24213dd9"
tectonic_io_base = "thiscommit:2022-02-20:gQ6H0Gx"
tectonic_status_base = "317ae79ceaa2593fb56090e37bf1f5cc24213dd9"
tectonic_xdv = "c91f2ef37858d1a0a724a5c3ddc2f7ea46373c77"<|MERGE_RESOLUTION|>--- conflicted
+++ resolved
@@ -5,7 +5,7 @@
 
 [package]
 name = "tectonic_engine_spx2html"
-version = "0.1.0"
+version = "0.1.1"
 authors = ["Peter Williams <peter@newton.cx>"]
 description = """
 The Tectonic engine that converts SPX output to HTML.
@@ -20,21 +20,12 @@
 [dependencies]
 byteorder = "^1.4"
 percent-encoding = "^2.1"
-<<<<<<< HEAD
-pinot = "^0.1"
+pinot = "^0.1.4"
 tectonic_bridge_core = { path = "../bridge_core", version =">=0.2.0,<1"}
 tectonic_errors = { path = "../errors", version =">=0.1.0,<1"}
 tectonic_io_base = { path = "../io_base", version =">=0.4.0,<1"}
 tectonic_status_base = { path = "../status_base", version =">=0.1.0,<1"}
 tectonic_xdv = { path = "../xdv", version =">=0.1.9,<1"}
-=======
-pinot = "^0.1.4"
-tectonic_bridge_core = { path = "../bridge_core", version = "0.0.0-dev.0" }
-tectonic_errors = { path = "../errors", version = "0.0.0-dev.0" }
-tectonic_io_base = { path = "../io_base", version = "0.0.0-dev.0" }
-tectonic_status_base = { path = "../status_base", version = "0.0.0-dev.0" }
-tectonic_xdv = { path = "../xdv", version = "0.0.0-dev.0" }
->>>>>>> e0171adb
 tempfile = "^3.1"
 tera = "^1.13"
 
