--- conflicted
+++ resolved
@@ -1,13 +1,4 @@
-<<<<<<< HEAD
-# tectonic_pdf_io 0.1.0 (2021-06-03)
-
-This crate contains the vast majority of the C/C++ code from `xdvipdfmx`. It
-provides I/O services to both the `tectonic_engine_xdvipdfmx` and
-`tectonic_engine_xetex` crates through its C/C++ APIs. It does not provide a
-Rust API.
-
-=======
-# rc: micro bump
+# tectonic_pdf_io 0.1.1 (2021-07-03)
 
 - Fix the build on Rust 1.46, needed for the conda-forge macOS build (which is
   stuck on this version of Rust for the time being)
@@ -21,6 +12,5 @@
 `tectonic_engine_xetex` crates through its C/C++ APIs. It does not provide a
 Rust API.
 
->>>>>>> fcd94b04
 This crate deals with general graphics I/O, not just PDF files, but the majority
 of its code is PDF-centric.