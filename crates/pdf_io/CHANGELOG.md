--- conflicted
+++ resolved
@@ -1,10 +1,4 @@
-<<<<<<< HEAD
-# tectonic_pdf_io 0.1.2 (2021-10-11)
-
-- Fix an incorrect warning issued when reading EXIF data (#822, @korrat)
-
-=======
-# rc: minor bump
+# tectonic_pdf_io 0.2.0 (2022-04-26)
 
 Update xdvipdfmx for TeXLive 2021 (#882, @pkgw). A brief summary of changes based
 on the TeXLive 2021 release notes:
@@ -30,7 +24,6 @@
 
 - Fix an incorrect warning issued when reading EXIF data (#822, @korrat)
 
->>>>>>> 6234dd95
 
 # tectonic_pdf_io 0.1.1 (2021-07-03)
 
