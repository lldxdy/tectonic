--- conflicted
+++ resolved
@@ -1,22 +1,4 @@
-<<<<<<< HEAD
-# tectonic_engine_xetex 0.2.0 (2022-02-28)
-
-- Use the new `tectonic_xetex_format` crate as part of the build process (#851,
-  #848, @pkgw). This crate defines all of the metadata about the XeTeX engine
-  internals, with versioning, and generates the necessary header files and
-  macros. It also contains code for decoding XeTeX/Tectonic format files, so
-  that we'll be able to introspect engine data structures such as macro
-  definitions.
-- Plumb in some specials that will be used by the prototype HTML output
-  mode (#865, @pkgw)
-- Tidy up some of the auto-generated C code
-- Fix an internal transcription error: `pre_display_direction`, not
-  `pre_display_correction`
-- Fix a long-standing test issue with PNG image dimensions occasionally leading
-  to not-quite-reproducible output (#847, @pkgw)
-
-=======
-# rc: minor bump
+# tectonic_engine_xetex 0.3.0 (2022-04-26)
 
 Update the XeTeX engine for TeXLive 2021 (#882, @pkgw).
 
@@ -67,7 +49,6 @@
 - Fix a long-standing test issue with PNG image dimensions occasionally leading
   to not-quite-reproducible output (#847, @pkgw)
 
->>>>>>> 7bbbb06d
 
 # tectonic_engine_xetex 0.1.4 (2021-07-04)
 
