--- conflicted
+++ resolved
@@ -1,17 +1,4 @@
-<<<<<<< HEAD
-# tectonic_engine_xetex 0.1.1 (2021-06-15)
-
-- Fix SyncTeX output (@hulloanson, @pkgw, #720, #744). We needed to include
-  absolute paths and properly deal with file renames, etc. The only way to
-  really do this right is to have the I/O backend provide filesystem paths when
-  it has them, so we've extended the lower-level crates to make this possible.
-- Fix the implementation of some special XeTeX commands, reported by @burrbull
-  (@pkgw, #714, #783). This requires a bump in the format file serial number. We
-  believe that this fix includes a fix to an upstream XeTeX bug, which has been
-  reported.
-
-=======
-# rc: micro bump
+# tectonic_engine_xetex 0.1.2 (2021-06-17)
 
 - Attempt to fix crate builds on docs.rs — see [#788]. This works around an
   issue in Tectonic’s usage of [cbindgen] by configuring Cargo to operate in
@@ -33,7 +20,6 @@
   believe that this fix includes a fix to an upstream XeTeX bug, which has been
   reported.
 
->>>>>>> e1d85e26
 
 # tectonic_engine_xetex 0.1.0 (2021-06-03)
 
