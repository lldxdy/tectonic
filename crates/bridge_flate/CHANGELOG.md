<<<<<<< HEAD
# tectonic_bridge_flate 0.1.5 (2021-06-17)

- Switch from running [cbindgen] at build time to having the developer run it
  manually. This really ought to fix the crate builds on docs.rs ([#788]), and
  should speed builds too.

=======
# rc: micro bump

No code changes, but some internal documentation improvements about managing FFI
APIs.


# tectonic_bridge_flate 0.1.5 (2021-06-17)

- Switch from running [cbindgen] at build time to having the developer run it
  manually. This really ought to fix the crate builds on docs.rs ([#788]), and
  should speed builds too.

>>>>>>> 743aae13
[cbindgen]: https://github.com/eqrion/cbindgen
[#788]: https://github.com/tectonic-typesetting/tectonic/issues/788


# tectonic_bridge_flate 0.1.4 (2021-06-17)

- Attempt to fix crate builds on docs.rs — see [#788]. This works around an
  issue in Tectonic’s usage of [cbindgen] by configuring Cargo to operate in
  offline mode when building on docs.rs, which builds crates with network access
  turned off.

[#788]: https://github.com/tectonic-typesetting/tectonic/issues/788
[cbindgen]: https://github.com/eqrion/cbindgen


# tectonic_bridge_flate 0.1.3 (2021-06-16)

- Try again with our docs.rs workarounds. Looks like we need
  `CARGO_NET_OFFLINE=true`, not `CARGO_NET_OFFLINE=1`.


# tectonic_bridge_flate 0.1.2 (2021-06-16)

- Try some workarounds to get docs building on docs.rs, both for this crate on
  its own and for the toplevel `tectonic` crate.


# tectonic_bridge_flate 0.1.1 (2021-01-16)

- Fix a Clippy complaint


# tectonic_bridge_flate 0.1.0 (2021-01-03)

Initial release of the `tectonic_bridge_flate` crate. This crate provides a
simple C API to the flate2 crate — even though flate2 often wraps zlib, which
has its own C API. This is the first step towards segmenting Tectonic's
native-library dependencies and starting to be able to vendor them. This new
crate doesn't change anything dramatic yet, but starts that process.<|MERGE_RESOLUTION|>--- conflicted
+++ resolved
@@ -1,12 +1,4 @@
-<<<<<<< HEAD
-# tectonic_bridge_flate 0.1.5 (2021-06-17)
-
-- Switch from running [cbindgen] at build time to having the developer run it
-  manually. This really ought to fix the crate builds on docs.rs ([#788]), and
-  should speed builds too.
-
-=======
-# rc: micro bump
+# tectonic_bridge_flate 0.1.6 (2022-10-03)
 
 No code changes, but some internal documentation improvements about managing FFI
 APIs.
@@ -18,7 +10,6 @@
   manually. This really ought to fix the crate builds on docs.rs ([#788]), and
   should speed builds too.
 
->>>>>>> 743aae13
 [cbindgen]: https://github.com/eqrion/cbindgen
 [#788]: https://github.com/tectonic-typesetting/tectonic/issues/788
 
