<<<<<<< HEAD
# tectonic_status_base 0.1.0 (2021-01-15)

Initial release: a new crate with basic Tectonic status-reporting traits.

=======
# rc: minor bump

- Add `PlainStatusBackend.always_stderr()`, allowing users to specify that
  status-reporting output in this backend should always go to standard error
  rather than standard output. This is useful in cases where a program's output
  to stdout needs to be machine-parseable, since the status-reporting could
  potentially interfere with that if not directed elsewhere (@pkgw, #768).


# tectonic_status_base 0.1.0 (2021-01-15)

Initial release: a new crate with basic Tectonic status-reporting traits.

>>>>>>> 1873107d
A lot of this is admittedly close to generic logging infrastructure, but we do
have some custom methods to help support a nice polished Tectonic UX. And that
will likely continue to be the case going forward.<|MERGE_RESOLUTION|>--- conflicted
+++ resolved
@@ -1,10 +1,4 @@
-<<<<<<< HEAD
-# tectonic_status_base 0.1.0 (2021-01-15)
-
-Initial release: a new crate with basic Tectonic status-reporting traits.
-
-=======
-# rc: minor bump
+# tectonic_status_base 0.2.0 (2021-06-15)
 
 - Add `PlainStatusBackend.always_stderr()`, allowing users to specify that
   status-reporting output in this backend should always go to standard error
@@ -17,7 +11,6 @@
 
 Initial release: a new crate with basic Tectonic status-reporting traits.
 
->>>>>>> 1873107d
 A lot of this is admittedly close to generic logging infrastructure, but we do
 have some custom methods to help support a nice polished Tectonic UX. And that
 will likely continue to be the case going forward.