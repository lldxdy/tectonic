--- conflicted
+++ resolved
@@ -1,13 +1,4 @@
-<<<<<<< HEAD
-# tectonic_geturl 0.2.0 (2021-06-03)
-
-- Expose a new `native-tls-vendored` Cargo feature, to allow people to control
-  vendoring in the `native-tls` dependency crate.
-- Work on the docs a bit.
-
-
-=======
-# rc: micro bump
+# tectonic_geturl 0.2.1 (2021-06-15)
 
 - Fix a deprecation warning in the latest version of `reqwest`.
 
@@ -19,7 +10,6 @@
 - Work on the docs a bit.
 
 
->>>>>>> 1873107d
 # tectonic_geturl 0.1.0 (2021-01-16)
 
 Initial release of "get-URL" support crate, with pluggable backends: either curl
