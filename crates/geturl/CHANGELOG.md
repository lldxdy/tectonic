--- conflicted
+++ resolved
@@ -1,7 +1,4 @@
-<<<<<<< HEAD
-=======
-# rc: minor bump
+# tectonic_geturl 0.1.0 (2021-01-16)
 
 Initial release of "get-URL" support crate, with pluggable backends: either curl
-or reqwest. Or nothing, if you know that you're not going to need the network.
->>>>>>> 8a154175
+or reqwest. Or nothing, if you know that you're not going to need the network.