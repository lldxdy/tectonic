<<<<<<< HEAD
# tectonic_engine_xdvipdfmx 0.1.3 (2021-06-19)

- Fix a `build.rs` typo causing nonstop rebuilds
- Fixes for Clippy 1.53.0

=======
# rc: minor bump

Update xdvipdfmx for TeXLive 2021 (#882, @pkgw). A brief summary of changes
based on the TeXLive 2021 release notes:

- Not applicable to Tectonic: GhostScript safety improvements.
- If an image ﬁle is not found, exit with bad status.
- Extended special syntax for color support.
- Specials for manipulating ExtGState.
- Compatibility specials `pdfcolorstack` and `pdffontattr`.
- Experimental support for dviluatex’s extended `fnt_def`.
- Support new feature of virtual font to fallback Japanese font deﬁnition.

There are other internal changes; see [the low-level ChangeLog][xdvcl]. Note
that most of these changes are actually found in the `tectonic_pdf_io` crate,
which contains most of the actual exported xdvipdfmx code.

[xdvcl]: https://github.com/TeX-Live/texlive-source/blob/404d2e476949c1e225e6b94ff92e3a113ab6b413/texk/dvipdfm-x/ChangeLog#L107-L557


# tectonic_engine_xdvipdfmx 0.1.3 (2021-06-19)

- Fix a `build.rs` typo causing nonstop rebuilds
- Fixes for Clippy 1.53.0

>>>>>>> 7bbbb06d

# tectonic_engine_xdvipdfmx 0.1.2 (2021-06-17)

- Switch from running [cbindgen] at build time to having the developer run it
  manually. This really ought to fix the crate builds on docs.rs ([#788]), and
  should speed builds too.

[cbindgen]: https://github.com/eqrion/cbindgen
[#788]: https://github.com/tectonic-typesetting/tectonic/issues/788


# tectonic_engine_xdvipdfmx 0.1.1 (2021-06-17)

- Attempt to fix crate builds on docs.rs — see [#788]. This works around an
  issue in Tectonic’s usage of [cbindgen] by configuring Cargo to operate in
  offline mode when building on docs.rs, which builds crates with network access
  turned off.

[#788]: https://github.com/tectonic-typesetting/tectonic/issues/788
[cbindgen]: https://github.com/eqrion/cbindgen


# tectonic_engine_xdvipdfmx 0.1.0 (2021-06-03)

This crate introduces the `xdvipdfmx` engine as a standalone crate, building on
the new "core bridge" functionality. The API is iterated somewhat from the one
that was previously provided in the main `tectonic` crate.

Note that the vast majority of the `xdvipdfmx` C/C++ code is found in the new
`tectonic_pdf_io` crate, because both this crate and the XeTeX engine need to
share library routines to do I/O on PDF files.<|MERGE_RESOLUTION|>--- conflicted
+++ resolved
@@ -1,11 +1,4 @@
-<<<<<<< HEAD
-# tectonic_engine_xdvipdfmx 0.1.3 (2021-06-19)
-
-- Fix a `build.rs` typo causing nonstop rebuilds
-- Fixes for Clippy 1.53.0
-
-=======
-# rc: minor bump
+# tectonic_engine_xdvipdfmx 0.2.0 (2022-04-26)
 
 Update xdvipdfmx for TeXLive 2021 (#882, @pkgw). A brief summary of changes
 based on the TeXLive 2021 release notes:
@@ -30,7 +23,6 @@
 - Fix a `build.rs` typo causing nonstop rebuilds
 - Fixes for Clippy 1.53.0
 
->>>>>>> 7bbbb06d
 
 # tectonic_engine_xdvipdfmx 0.1.2 (2021-06-17)
 
