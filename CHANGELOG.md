<<<<<<< HEAD
# tectonic 0.7.0 (2021-06-19)

This release of Tectonic, at long last, adds support for [biber] to enable full
use of [biblatex][biber]! Biber is a complex Perl program, so, unlike the other
Tectonic “engines,” we can’t practically embed it within the Tectonic program.
This means that document builds using biber will have lessened reproducibility
and portability, but it’s better to have that than to fail to build the document
at all.

=======
# rc: micro bump

- Improve launching of `biber` by parsing the `.run.xml` file to find out which
  resource files are needed. This should hopefully allow Tectonic to process
  many more documents that use `biblatex` ([#796], [#804], [@pkgw]).
- Avoid misplaced newlines in warning output ([#803], [@ralismark]).
- Fix the build on Rust 1.46, which will be helpful for the conda-forge package.
  We really ought to define and monitor a Minimum Supported Rust Version (MSRV)
  for Tectonic, but we haven't set that up just yet ([#802], [@pkgw]).

[#796]: https://github.com/tectonic-typesetting/tectonic/issues/796
[#802]: https://github.com/tectonic-typesetting/tectonic/pull/802
[#803]: https://github.com/tectonic-typesetting/tectonic/pull/803
[#804]: https://github.com/tectonic-typesetting/tectonic/pull/804
[@pkgw]: https://github.com/pkgw
[@ralismark]: https://github.com/ralismark


# tectonic 0.7.0 (2021-06-19)

This release of Tectonic, at long last, adds support for [biber] to enable full
use of [biblatex][biber]! Biber is a complex Perl program, so, unlike the other
Tectonic “engines,” we can’t practically embed it within the Tectonic program.
This means that document builds using biber will have lessened reproducibility
and portability, but it’s better to have that than to fail to build the document
at all.

>>>>>>> 53d6ab68
[biber]: http://biblatex-biber.sourceforge.net/

Here's a sample document that should now get fully processed:

```tex
% adapted from https://tex.stackexchange.com/a/34136/135094:
\documentclass{article}
\usepackage[autostyle]{csquotes}
\usepackage[
    backend=biber,
    style=authoryear-icomp,
    sortlocale=de_DE,
    natbib=true,
    url=false,
    doi=true,
    eprint=false
]{biblatex}
\addbibresource{biblatex-examples.bib}

\usepackage[]{hyperref}
\hypersetup{
    colorlinks=true,
}

\begin{document}

Lorem ipsum dolor sit amet~\citep{kastenholz}. At vero eos et accusam et justo
duo dolores et ea rebum~\citet{sigfridsson}.

\printbibliography
\end{document}
```

Tectonic’s new support detects a need to run `biber` by checking for the
creation of a file whose name ends in `.bcf`, and executes the `biber` program
inside a temporary directory, slurping any files that it creates into Tectonic’s
virtualized I/O subsystem. We’ll probably need to add a few new “knobs” to allow
users to control how and when biber is run — please file an issue if you run
into any limitations!

Under the hood, the implementation includes the beginnings of a more generic
subsystem for including external tool programs in document builds. This may turn
out to be more generally useful going forward.


# tectonic 0.6.4 (2021-06-17)

- Yet another new release to try to fix the docs.rs build. I think this one may
  get it right.


# tectonic 0.6.3 (2021-06-17)

- Another attempt to fix the docs.rs build.
- Update Cargo dependencies while we're at it.


# tectonic 0.6.2 (2021-06-16)

- Attempt to fix the i686 Arch Linux package specification
- Attempt to fix the docs.rs build, hopefully. We might have to try a few
  different approaches here before we find one that works.


# tectonic 0.6.1 (2021-06-15)

- No code changes; the attempt to publish 0.6.0 to Crates.io failed spuriously,
  so we're retriggering the release automation.


# tectonic 0.6.0 (2021-06-15)

This release adds some helpful new utilities and internal cleanups, which
involve breaking API changes (see below).

- New V2 command `tectonic -X show user-cache-dir` to print out the
  location of the per-user cache directory. FAQ, answered! (@pkgw, #786)
- New V2 command `tectonic -X bundle search` to print out listings of files
  contained in the "bundle" of TeX support files. If run in a workspace
  containing a `Tectonic.toml` file, the workspace’s bundle is queried;
  otherwise, the default bundle is queried. (@pkgw, #786)
- New V2 command `tectonic -X bundle cat` to print out one of the support files,
  with the same general behavior as the `search` command. You could also use
  this to ensure that a particular file has been loaded into the local cache.
  (@pkgw, #786).
- Improved security model regarding the "shell-escape" feature, which has the
  potential to be abused by untrusted inputs. A new `--untrusted` argument to
  the V1 CLI and `tectonic -X build` disables the use of shell-escape, and any
  other known-insecure features, regardless of the presence of `-Z shell-escape`
  or any other options. Therefore, if you're writing a script that processes
  untrusted input, if you make sure to run `tectonic --untrusted ...` you can be
  confident that further command-line arguments can't undo your sandboxing.
  Furthermore, if the environment variable `$TECTONIC_UNTRUSTED_MODE` is set to
  a non-empty value, the effect is as if `--untrusted` had been provided.
  (@pkgw, #787)
- You know what ... get rid of the "beta" message in the V1 CLI.
- Fix SyncTeX output, we hope (e.g., #720, #744; @hulloanson, @pkgw, #762).
  Tectonic's SyncTeX files should now include correct, absolute filesystem paths
  when appropriate.
- Fix some broken low-level XeTeX built-ins, reported by @burrbull (@pkgw, #714,
  #783)

A few more more words on the security model: the terminology is a bit slippery
here since we of course never intend to deliver a product that has security
flaws. But features like shell-escape, while providing useful functionality, can
certainly be abused to do malicious things given a hostile input. The default UX
aims to be conservative about these features, but if a user wants to enable
them, we'll allow them -- in the same way that Rust/Cargo will compile and run
`build.rs` scripts that in principle could do just about anything on your
machine. Our main security distinction is therefore whether the input is trusted
by the user running Tectonic. The decision of whether to "trust" an input or not
is something that fundamentally has to be made at a level higher above Tectonic
itself. Therefore the goal of Tectonic in this area is to provide the user with
straightforward and effective tools to express that decision.

For developers, this release adds two new Cargo crates to the Tectonic
ecosystem: `tectonic_docmodel`, allowing manipulation of `Tectonic.toml` files
and their related data structures; and `tectonic_bundles`, allowing manipulation
of the Tectonic support file bundles. In both cases, third-party tools might
wish to use these formats without having to pull in all of the heavyweight
dependencies of the main `tectonic` crate. And in both cases, the separation has
led to many API improvements and cleanups that greatly improve the overall code
structure. These changes break the API of the `tectonic` crate by removing some
old modules and changing the particular traits and types used to implement these
systems. (@pkgw, #785, #786)


# tectonic 0.5.2 (2021-06-08)

- Update dependencies, including [`watchexec`]. We believe that this should fix
  the issues with the official Windows executables that have been reported
  ([#780], [#782], [@pkgw])

[`watchexec`]: https://github.com/watchexec/watchexec
[#780]: https://github.com/tectonic-typesetting/tectonic/issues/780
[#782]: https://github.com/tectonic-typesetting/tectonic/pull/782
[@pkgw]: https://github.com/pkgw


# tectonic 0.5.1 (2021-06-07)

**Note:** we have reports that the official 0.5.0 Windows executables don’t
work, or don’t always work ([#780]). This is under investigation but hasn’t been
addressed yet.

- No code changes to the main crate
- Update the Arch Linux specification files to comply better with guidelines
  ([#779], [@lmartinez-mirror])

[#779]: https://github.com/tectonic-typesetting/tectonic/pull/779
[@lmartinez-mirror]: https://github.com/lmartinez-mirror
[#780]: https://github.com/tectonic-typesetting/tectonic/issues/780


# tectonic 0.5.0 (2021-06-06)

This is an exciting release! After [literally years of requests][i38], Tectonic
now supports the TeX “shell escape” mechanism required by some packages like the
[minted] code highlighter ([#708]). This is chiefly thanks to [@ralismark] who
put in the work to deliver a solid implementation and track ongoing changes to
the Tectonic backend. Thank you, [@ralismark]!

[i38]: https://github.com/tectonic-typesetting/tectonic/issues/38
[minted]: https://ctan.org/pkg/minted
[#708]: https://github.com/tectonic-typesetting/tectonic/pull/708
[@ralismark]: https://github.com/ralismark

Shell-escape remains disabled by default because it is, frankly, a hack that
detracts from the reproducibility and portability of document builds. It also
has significant security implications — you should never process untrusted input
with shell-escape enabled. But in those cases where shell-escape is necessary,
you can activate it with an [unstable option] in the [“V1”] command-line
interface:

[unstable option]: https://tectonic-typesetting.github.io/book/latest/v2cli/compile.html#unstable-options
[“V1”]: https://tectonic-typesetting.github.io/book/latest/ref/v1cli.html

```
tectonic -Z shell-escape my-shell-escape-document.tex
```

In the [“V2”] model, you can activate shell-escape by adding the following line
to one or more `[output]` sections in your [`Tectonic.toml`] file:

[“V2”]: https://tectonic-typesetting.github.io/book/latest/ref/v2cli.html
[`Tectonic.toml`]: https://tectonic-typesetting.github.io/book/latest/ref/tectonic-toml.html

```toml
[output]
name = 'default'
type = 'pdf'
shell_escape = true  # <== add this
```

The other major change associated with this release is for developers. The
Tectonic implementation has now been split into a number of specialized [Rust
crates][crate], each focusing on a specific piece of the overall Tectonic
functionality. Besides helping clarify and organize the large amount of code
that goes into Tectonic, this will make it easier for developers to create
Tectonic-based tools that use part of the codebase without having to depend on
every piece of it.

[crate]: https://doc.rust-lang.org/book/ch07-01-packages-and-crates.html

This change was made possible by adopting a new release automation tool called
[Cranko] that project lead [@pkgw] created last summer. Cranko is based on a
novel [“just-in-time versioning”][jitv] release workflow and extensive use of
Azure Pipelines continuous integration and deployment services — together these
make it feasible to manage versioning and releases of the 20 different crates
that now live within the Tectonic [monorepo]. This may not sound like the most
exciting kind of code to write, but Cranko has made it possible to almost
entirely automate the Tectonic release processes in a way that’s been nothing
short of transformative.

[Cranko]: https://pkgw.github.io/cranko/
[@pkgw]: https://github.com/pkgw
[jitv]: https://pkgw.github.io/cranko/book/latest/jit-versioning/index.html
[monorepo]: https://en.wikipedia.org/wiki/Monorepo

This change comes with a bit of a downside, in that there have been a lot of API
breaks in the `tectonic` crate, as numerous internal APIs have been improved and
rationalized. If you only use the [`tectonic::driver`] module, changes should be
minimal, but lots of support systems have changed. It is likely that there will
be additional breaks in subsequent releases as a few remaining subsystems are
split out. The good news is that the APIs in the new sub-crates should be much
better designed and better documented than many of their former incarnations in
the main crate.

[`tectonic::driver`]: https://docs.rs/tectonic/*/tectonic/driver/index.html

There’s the usual collection of smaller improvements as well:

- If a document referenced a filename that corresponded to a directory that
  lived on the filesystem, you could get a hard-to-interpret error. Now,
  directories are ignored when looking for files.
  ([#754], [#759], [@pkgw])
- A floating-point precision issue was fixed that broke the reproducibility of
  builds on 32-bit versus 64-bit systems
  ([#749], [#758], [@pkgw])
- Fix potential undefined behavior in the `tectonic_xdv` crate reported by
  [@sslab-gatech]
  ([#752], [#753], [@pkgw])
- Add the ability to customize the preamble, postamble, and index files in
  V2 documents ([#745], [#746], [@jeffa5])
- Add a V2 `tectonic -X watch` command to auto-rebuild documents when their
  source files get updated ([#719], [#734], [@jeffa5])
- Add an `--open` option to `tectonic -X build` to open the document(s)
  after the build finishes ([#109], [#733], [@jeffa5])
- The usual updates to dependencies, build fixes, and documentation tweaks

[#109]: https://github.com/tectonic-typesetting/tectonic/issues/109
[#719]: https://github.com/tectonic-typesetting/tectonic/issues/719
[#745]: https://github.com/tectonic-typesetting/tectonic/issues/745
[#749]: https://github.com/tectonic-typesetting/tectonic/issues/749
[#752]: https://github.com/tectonic-typesetting/tectonic/issues/752
[#754]: https://github.com/tectonic-typesetting/tectonic/issues/754
[#733]: https://github.com/tectonic-typesetting/tectonic/pull/733
[#734]: https://github.com/tectonic-typesetting/tectonic/pull/734
[#746]: https://github.com/tectonic-typesetting/tectonic/pull/746
[#753]: https://github.com/tectonic-typesetting/tectonic/pull/753
[#758]: https://github.com/tectonic-typesetting/tectonic/pull/758
[#759]: https://github.com/tectonic-typesetting/tectonic/pull/759
[@sslab-gatech]: https://github.com/sslab-gatech
[@jeffa5]: https://github.com/jeffa5


# tectonic 0.4.1 (2021-01-03)

- Add support for aarch64-apple-darwin when building with vcpkg
- Prototype release automation infrastructure to update the new
  [tectonic-bin](https://aur.archlinux.org/packages/tectonic-bin/) AUR package.


# tectonic 0.4.0 (2020-12-28)

- Introduce a prototype new “V2” command line interface, accessible by running
  Tectonic with an initial `-X` argument: `tectonic -X new`. This interface is
  oriented around a new document model defined by a `Tectonic.toml` definition
  file. Documentation is under development in [the
  book](https://tectonic-typesetting.github.io/book/latest/). Eventually, this
  new interface will become the default, after a migration period. It is
  currently fairly basic, but will be fleshed out in the 0.4.x release series.
- Handle USV 0xFFFF in `print()` (#678, #682, @burrbull, @pkgw)
- Update the Arch Linux `makedepends` definitions (#691, @snowinmars)
- Update various Cargo dependencies.


# tectonic 0.3.3 (2020-11-16)

- When testing whether the engine needs rerunning, compare the new file to the
  entire old file, not just the part that was read by the engine. Should fix
  unnecessary reruns in some less-common cases. (#679, #681, @pkgw)


# tectonic 0.3.2 (2020-11-14)

- Slightly alter how some filenames are looked up. Before, if the TeX code
  requested a file whose name contained an extension, e.g. `foo.bar`, if no such
  file was available in the bundle we gave up immediately. Now we also check for
  `foo.bar.tex` and friends. This fixes the `lipsum` package in TeXLive 2020.0
  (#669, #680, @pkgw), and quite possibly some other miscellaneous packages as
  well.


# tectonic 0.3.1 (2020-11-02)

- Fix compilation on Windows/MSVC (`sys/time.h` is not available)
- Don't print an empty `error:` line in the CLI (#665, #670)


# tectonic 0.3.0 (2020-11-01)

The 0.3 series updates the core Tectonic engines to align with the code in
[TeXLive 2020.0][tl2020.0]. The default “bundle” of support files will soon be
updated to match TeXLive 2020.0 as well. Standard usages should work if you use
an older version of Tectonic with the new bundle, and vice versa, but we
recommend that you update your installations to the 0.3 promptly if you can.

[tl2020.0]: https://www.tug.org/texlive/

This release introduces a straightforward but **breaking change** to the API of
the `tectonic` Rust crate, documented below.

For context, Tectonic’s core TeX implementation is forked from the [XeTeX]
engine. Accumulated changes to XeTeX are periodically reviewed and imported into
Tectonic, a process that must be done manually because Tectonic’s modernized
developer and user experiences demand a huge amount of customization. (The
scripts to support the first stage of this process may be found in the
[tectonic-staging] repository.) It has been a while since the last
synchronization, but this release incorporates the new changes introduced
between the last update and the release of TeXLive 2020.0.

[XeTeX]: https://tug.org/xetex/
[tectonic-staging]: https://github.com/tectonic-typesetting/tectonic-staging

The changes for TeXLive 2020.0 include:

- New low-level primitives including `\filemoddate`, `\filedump`,
  `\uniformvariate`, `\elapsedtime`, and a few others.
- Tweaks to how font design sizes are mapped to TeX values
- New magic numbers used in PDF last x/y position accounting,
  instead of `cur_[hv]_offset`.
- Don't `print_raw_char` in `show_context` with `trick_buf`
- Back up `cur_cs` in `scan_keyword` and `compare_strings`.
- Handle `XETEX_MATH_GIVEN` in `scan_something_internal`
- If encountering an unexpandable primitive in `scan_something_internal`,
  try to deal with it. Ditto for `scan_int`.
- Do something different with active characters in `str_toks_cat`
- Rework how file names are scanned.
- Defend against undefined eTeX registers in `main_control`
- Some `uc_hyph` tweak deep in the linebreaking algorithm

There are also numerous changes in Tectonic’s included `xdvipdfmx`.

The implementation of the `\filemoddate` API required a **breaking change** to
the API of the `tectonic` Rust crate:

- We needed to add more data to the data structures of the `MemoryIo` provider.
  Migration should be pretty easy: instead of `files` containing a bunch of
  `Vec<u8>`s, it now contains a bunch of `MemoryFileInfo` structs that contain a
  `Vec<u8>` field named `data`. So you just need to add some `.data` field
  accessors to existing code. This API clearly needs some polish to allow
  greater stability going forward.

Other changes:

- Issue a warning if `xdvipdfmx` needs to translate a VF font to PK format,
  which is unimplemented in Tectonic (it relies on `mktexpk`) and so causes
  failures on certain documents that work with XeTeX.
- The Windows [vcpkg]-based build is temporarily disabled, as vcpkg currently has
  [a debilitating issue][vcpkg-issue] relating to SSL on Windows.
- There is a new `-Z continue-on-errors` unstable option that tells the engine
  to emulate the classic TeX style of plunging on ahead even in the face of
  severe errors. This is a nice example of the possibilities unlocked by the new
  `-Z` infrastructure introduced in 0.2!

[vcpkg]: https://github.com/microsoft/vcpkg
[vcpkg-issue]: https://github.com/tectonic-typesetting/tectonic/issues/668


# tectonic 0.2.0 (2020-10-21)

The 0.2 series finally adds "unstable" `-Z` flags! These allow you to configure
engine options that are relatively low-level. The hope is to eventually set
these kinds of things in a `Tectonic.toml` file, so their use is mildly
discouraged, and long-term availability is not guaranteed. But there are plenty
of times when such flags can be helpful. The currently supported options are:

- `-Z min-crossrefs=<num>` controls the `-min-crossrefs` option of standalone `bibtex`
- `-Z paper-size=<spec>` lets you control the output paper size, rather than
  hardcoding it to be US Letter.

Enormous thanks to @ralismark for finally implementing this! (#657) Now that the
infrastructure is in place, suggestions for additional flags are more than
welcome.


# tectonic 0.1.17 (2020-10-13)

- Fix source-based installation by updating to cbindgen 0.15, after later
  releases in the 0.14 series were yanked (@qtfkwk, #656)
- Fix unreachable code in the CID/Type0 code (@burrbull, @pkgw, #639, #646)
- Update the `cargo vcpkg` build process to use a newer version of `vcpkg`, fixing
  Windows builds when msys2.org is unreliable (@pkgw).


# tectonic 0.1.16 (2020-10-02)

- Add a "plain" backend for reporting status, used when the program is not
  attached to a TTY. It will print out reports with colorization. (#636,
  @ralismark)
- Start adding infrastructure to automate the creation of bindings from the
  C/C++ code to the Rust code, using `cbindgen`. (#643, @ralismark)
- Update the code-coverage infrastructure to gather coverage information
  from invocations of the CLI executable inside the test suite (@pkgw)
- Fully automated deployment should really actually totally work this time.


# tectonic 0.1.15 (2020-09-10)

- Building on the work done in 0.1.13, we now capture and report diagnostics
  nearly everywhere! Great work contributed by @ralismark (#635).
- Yet more revisions to the automated deployment system. Maybe *this* will be
  the time that it all works (@pkgw, #637).


# tectonic 0.1.14 (2020-09-08)

- No code changes from 0.1.13. Just trying to iron out some of the automated
  deployment systems. Is this the time that the Arch Linux auto-deployment
  finally works??


# tectonic 0.1.13 (2020-09-07)

It has once more been a long time since the last release. But this new release
features a move to a new release automation framework, [Cranko], which is
intended to promote a more aggressive release policy going forward. Cranko is
the result of a *lot* of careful thinking and design — resulting in a scheme
called [just-in-time versioning][jitv] — and it should offer a tractable and
low-friction framework for making releases even when there are many crates in
one repository.

[Cranko]: https://github.com/pkgw/cranko
[jitv]: https://pkgw.github.io/cranko/book/latest/jit-versioning/

User-facing improvements:

- Select core TeX warnings — notably, over/underfull boxes — are now surfaced as
  Tectonic warnings, and not just reported in the detailed log files! The
  infrastructure is now available to capture many more such warnings as needed.
  (#625; @ralismark, @pkgw)
- Fix a few algorithmic mistakes introduced in manual editing of the C code.
  Great catches by @burrbull! (#617, #624)
- Improve log formatting with backticks around filenames and human-friendly file
  sizes (#539; @as-f)
- Fix segfaults (!) upon errors (#579, #606; @fmgoncalves)
- Default bibtex's `min_crossrefs` to 2, not 0 (#534; @jneem)
- Help debug "lost characters" with their detailed hex codes (#600; @pkgw)

Developer-facing improvements:

- CI system has been completely revamped to use [Cranko] and route entirely
  through Azure Pipelines. Maintainability should be massively improved (@pkgw)
- Releases should now include pre-built binaries for a variety of architectures
  (@pkgw).
- Switched to `app_dirs2`, since `app_dirs` is unmaintained (#620; @kornelski)
- Enable reproducible-ish builds through `cargo vcpkg` (#593; @mcgoo)
- Update to the 0.9 series of the `rust-crypto` packages (#596; @pkgw)
- Attempt to fix automated Arch Linux build (#587; @thomaseizinger)
- Fix a memory leak (#536; @elliott-wen)
- The usual large number of dependency updates with DependaBot.


# 0.1.12 (2019 Dec 6)

It has been just more than a year since the last Tectonic release, mainly
because I (@pkgw)
[started a new job](https://newton.cx/~peter/2018/operation-innovation/) that
has massively restructured how I spend my time. But that is not to say that
things have been quiet for Tectonic! I count 81 pull requests merged since
0.1.11. (Ignoring automated ones issued by Dependabot.)

User-facing improvements:

- Thanks to @efx we now have the beginnings of
  [a Tectonic book](https://tectonic-typesetting.github.io/book/)! It is
  currently very sparse, but we hope to gradually flesh it out. The book is
  updated automatically upon merges to `master` and with tagged releases as
  well (if @pkgw wired up the infrastructure correctly). (#427, #444, #445,
  #447, #505; @efx @PHPirates @pkgw)
- Tectonic’s caching scheme is now much smarter, saving a local copy of the
  table-of-contents file associated with each online bundle. This means that
  Tectonic doesn’t need to hit the network at all if a new file is referenced
  that is not present in the bundle, and saves a large download if a new
  needed file *is* present in the bundle. (#431; @rekka)
- Performance has been improved by avoiding the computation of SHA256 hashes
  for read-only files. Since these files are known not to change, we don’t
  have to monitor their contents. (#453; @rekka)
- Warnings are only flagged if they occur on the final pass of the TeX engine,
  since sometimes ones that occur in the first pass get fixed by subsequent
  reruns. (#458; @rekka)

There have been a *ton* of developer-facing improvements:

- Tectonic is now built using the Rust 2018 edition! (#388; @Mrmaxmeier)
- @Mrmaxmeier built an amazing system to start doing
  [crater](https://github.com/rust-lang/crater)-like runs of Tectonic on the
  [arxiv.org](https://arxiv.org) corpus, yielding bug fixes across the
  codebase including issues with obscure PNG formats. (#401; @Mrmaxmeier)
- It is now possible to build various statically-linked versions of Tectonic.
  One way to accomplish this is to turn off the new `serialization` Cargo
  feature. This eliminates the use of Rust “procedural macros” in the build
  process which in turn allows Tectonic to be built on statically-linked
  platforms. (Note, however, that it is possible to build Tectonic for
  statically-linked platforms *with* the serialization feature by
  cross-compiling it from a dynamically-linked platform. This is the tactic
  used by the Tectonic CI build system.) @efx also
  [wrote instructions for how to accomplish a mostly-static build on macOS using vcpkg](https://tectonic-typesetting.github.io/book/latest/cookbook/vcpkg.html)
  as well as
  [how to do it on Linux/musl using Docker](https://github.com/tectonic-typesetting/tectonic/tree/master/dist/docker/x86_64-alpine-linux-musl)
  (#260, #261, #325, #425, #451; @efx, @malbarbo, @pkgw)
- Tectonic now distributes a continuous-deployment
  [AppImage](https://appimage.org/) build. (#283, #285; @pkgw, @probonopd,
  @xtaniguchimasaya)
- The size of the binary has decreased somewhat by using a smaller collection
  of compression libraries; avoiding the use of exceptions and RTTI in the
  compiled C++ code; avoiding the use of the `aho_corasick` crate; and making
  the `toml` crate optional. (#428, #439, #440, #491; @malbarbo)
- Tectonic now uses the
  [reqwest](https://docs.rs/reqwest/0.10.0-alpha.2/reqwest/) crate as its HTTP
  backend instead of direct use of [hyper](https://hyper.rs/). Reqwest offers
  a simpler interface and adds better support for things like HTTP proxies and
  cookie handling. These new features do increase the binary
  size somewhat. (#330, @spl)
- Tectonic can now be built on `x86_64-pc-windows-msvc` by using
  [vcpkg](https://github.com/microsoft/vcpkg) to discover dependent libraries.
  This can be activated by setting the new environment variable
  `TECTONIC_DEP_BACKEND=vcpkg` during the build process. (#420; @mcgoo)
- Potential issues with cross-compilation are fixed by properly respecting
  `CARGO_TARGET_*` environment variables rather than using `cfg!()` macros,
  which have the wrong values in the `build.rs` script. This support is
  provided by a new `tectonic_cfg_support` crate that may be of interest to
  other projects. (#477; @pkgw @ratmice)
- Tectonic now comes with beta-level fuzzing support using
  [cargo-fuzz](https://github.com/rust-fuzz/cargo-fuzz). It is hoped that
  eventually this infrastructure will help identify and close some truly
  obscure and gnarly bugs in the Tectonic language implementation. At present,
  the usefulness of the fuzzer is limited by memory leaks within multiple
  reruns of the Tectonic engine, although in the process of setting up the
  fuzzer several egregious leaks were fixed. (#315; @cyplo @pkgw)
- The Rust codebase is now formatted according to
  [rustfmt](https://github.com/rust-lang/rustfmt) and generates no
  [clippy](https://github.com/rust-lang/rust-clippy) complaints, and the CI
  system now checs for these. (#282, #336, #337, #338, #339, #340, #341, #342,
  #343, #344, #345, #346, #347, #348, #349, #352, #353; @pkgw @spl)
- A new `profile` feature allows building a debug version of the program
  suitable for profiling. (#511; @ratmice)
- The test suite now covers the bibtex tool. (#407; @Mrmaxmeier)
- The test suite also now covers the local cache and tar bundle code. (#441;
  @rekka)
- The CLI client now parses arguments using the `structopt` crate. (#465, #474;
  @efx @Mrmaxmeier)
- A new `DirBundle` bundle backend provides a simple way for the engine to
  access a bunch of files in a directory, although it is not yet wired up
  to the CLI interface in a convenient way. (#492; @malbarbo)
- The current date tracked by the TeX engine is now settable from the Rust
  level. (#486; @Mrmaxmeier).
- More cleanups and symbolification of the C/C++ code (#317, #327, #350, #398;
  @Mrmaxmeier @pkgw @spl)
- C++ compilation on certain versions of g++ was fixed (#265; @pkgw)
- Fix deprecation warnings from the `error_chain` crate (#351; @spl)
- Improvements to the Travis CI infrastructure, output clarity, and
  reliability. (#354, #360, #362, #394, #424, #443; @efx @rekka @spl)
- Attempts were made to increase the reliability of the Circle CI build, which
  uses QEMU to compile Tectonic for a big-endian architecture. Unfortunately
  it still just times out sometimes. (#290, #296; @pkgw)
- The deprecated `tempdir` crate has been replaced with `tempfile`. (#387;
  @ratmice)
- Usage of `app_dirs` directories is now encapsulated better. (#429, #432;
  @malbarbo @rekka)
- Bugs in reading unusual PDF files were fixed. (#396; @pkgw)
- A missing space in bibtex error messages is now back. (#485; @jneem)
- A memory corruption issue in the bibtex engine was fixed. (#493; @jneem)


# 0.1.11 (2018 Nov 5)

This release is mainly about the following change:

- The URL embedded in the code that points to the default bundle has been
  changed to point to the archive.org domain. Hopefully this will result in
  more reliable service — there have been problems with SSL certificate
  updates on purl.org in the past
  ([#253](https://github.com/tectonic-typesetting/tectonic/pull/253)).

Developer-facing improvements:

- The main crate now provides an all-in-one function,
  `tectonic::latex_to_pdf()`, that does what it says, using “sensible”
  defaults. Run a full TeX processing session, end-to-end, in a single
  function call!
  ([#252](https://github.com/tectonic-typesetting/tectonic/pull/252))
- In support of the previous change, the behavior of the Rust code was changed
  to use a static global
  [mutex](https://doc.rust-lang.org/std/sync/struct.Mutex.html) to serialize
  invocations of the C/C++ engine implementations, which currently include
  massive amounts of global state and thus cannot be run in a multithreaded
  fashion. The recommended approach used to be for users of the library to
  provide such a mutex themselves. [@pkgw](https://github.com/pkgw) was
  initially reluctant to include such a mutex at the crate level since he
  feared the possibility of weird surprising behavior … but the *real* weird
  surprising behavior is when you try to run the engine in a multithreaded
  program and it blows up on you!
- *Also* in support of the previous change, the framework for running the test
  suite has been revamped and improved. We can now run doctests that invoke
  the full engine, and the tests of the executable artifacts now activate a
  special debug mode that prevents accesses of the network and/or the calling
  user’s personal resource file cache.
- The usual work on tidying the C/C++ code, and also more work towards the
  planned HTML output mode. Activating the experimental “semantic pagination”
  mode now alters the engine behavior in two key ways: it disables the
  linebreaker and custom output routines. This breaks processing of all extant
  documents, but [@pkgw](https://github.com/pkgw) believes that these changes
  are important steps toward reliable generation of HTML output.
  ([#237](https://github.com/tectonic-typesetting/tectonic/pull/237),
  [#239](https://github.com/tectonic-typesetting/tectonic/pull/239),
  [#245](https://github.com/tectonic-typesetting/tectonic/pull/245),
  [#250](https://github.com/tectonic-typesetting/tectonic/pull/250))


# 0.1.10 (2018 Sep 28)

This release is mainly about upgrading a dependency related to SSL/TLS to
increase the range of systems on which Tectonic can be compiled.

User-facing improvements:

- Tectonic now correctly handles Unicode filenames — even ones containing
  emoji! — without crashing
  ([#165](https://github.com/tectonic-typesetting/tectonic/pull/165)).

Developer/packager-facing improvements:

- Tectonic now depends on the 0.3.x series of
  [hyper-native-tls](https://crates.io/crates/hyper-native-tls), which can
  build against the 1.1.x series of [OpenSSL](https://www.openssl.org/).


# 0.1.9 (2018 Sep 15)

User-facing improvements:

- Tectonic is now available on Windows!
  ([#210](https://github.com/tectonic-typesetting/tectonic/pull/210),
  [#231](https://github.com/tectonic-typesetting/tectonic/pull/231)). There
  are likely to be rough edges to both the developer and user experience, but
  the test suite passes and Windows is now included in the CI infrastructure.
  Big thanks to new contributor [@crlf0710](https://github.com/crlf0710) who
  really got the ball rolling on this important milestone.
- Fully offline operation is now much improved:
  - There is a new `--only-cached` (AKA `-C`) option that will avoid all
    Internet connections
    ([#203](https://github.com/tectonic-typesetting/tectonic/pull/203)). While
    Tectonic takes pains to avoid needing an Internet connection when compiling
    documents, there are still times when you can get more done by explicitly
    preventing it from even trying to talk to the network.
  - The `--bundle` and `--web-bundle` options finally work again. The switch
    to on-the-fly generation of format files broke them due to an internal
    implementation problem; this has now been fixed
    ([[#181](https://github.com/tectonic-typesetting/tectonic/pull/181)).
  - If you put a `file://` URL into your Tectonic configuration file as your
    default bundle, Tectonic will now load it correctly
    ([#211](https://github.com/tectonic-typesetting/tectonic/pull/211)).

Internal improvements:

- Tectonic now avoids panicking from Rust into C code, which is not supported
  behavior ([#91](https://github.com/tectonic-typesetting/tectonic/pull/91)).
  Thanks to [@rekka](https://github.com/rekka) for persistence in getting this
  one across the finish line.
- Tectonic now avoids crashing when trying to open empty filenames
  ([#212](https://github.com/tectonic-typesetting/tectonic/pull/212)).

Developer-facing improvements:

- Tectonic is now more up-front about the fact that it requires Harfbuzz
  version 1.4 or higher.
- Much of the code that drives compilation for the CLI tool has been moved
  into the Tectonic library and has been made (more) reusable
  ([#184](https://github.com/tectonic-typesetting/tectonic/pull/184)). Thanks
  to new contributor [@jneem](https://github.com/jneem) for doing this!


# 0.1.8 (2018 Jun 17)

This release contains a variety of bugfixes and features-in-development.

User-facing improvements:

- A prominent warning is now emitted when missing characters are encountered
  in a font. The hope is that this will help un-confuse users who include
  Unicode characters in their input files without loading a Unicode-capable
  font. Before this change, such characters would just not appear in the
  output document.
- Fix the implementation of the DVI “POP” operator, which was broken due to a
  typo. This should fix various corner-case failures to generate output.
- The `.toc` and `.snm` output files emitted by Beamer are now treated as
  intermediate files, and therefore not saved to disk by default (contributed
  by Norbert Pozar).
- Various hardcoded `bibtex` buffer sizes are increased, allowing larger
  bibliographies to be handled.
- Format files are now stored uncompressed. The compression did not save a ton
  of disk space, but it did slow down debug builds significantly (contributed
  by @Mrmaxmeier).
- The C code has been synchronized with XeTeX as of its Subversion
  revision 46289. The chief difference from before is the use of newer
  [Harfbuzz](https://www.freedesktop.org/wiki/Software/HarfBuzz/) features for
  rendering OpenType math fonts, which should substantially improve “Unicode
  math” output.

Work towards HTML output:

- The first steps have been taken! In particular, the engine now has an
  internal flag to enable output to a new “SPX” format instead of XDV. SPX
  stands for Semantically Paginated XDV — based on my (PKGW’s) research, to
  achieve the best HTML output, the engine will have to emit intermediate data
  that are incompatible with XDV. At the moment, SPX is the same as XDV except
  with different identifying bytes, but this will change as the work towards
  excellent HTML output continues. The command-line tool does **not** provide
  access to this output format yet, so this work is currently purely internal.
- In addition, there is a stub engine called `spx2html` that will translate
  SPX to HTML. At the moment it is a barely-functional proof-of-concept hook,
  and it is not exposed to users.
- A new internal crate, `tectonic_xdv`, is added. It can parse XDV and SPX
  files, and is used by the `spx2html` engine.

Test suite improvements:

- The test suite now supports reliable byte-for-byte validation of PDF output
  files, through the following improvements:
  - It is now possible for the engine to disable PDF compression (contributed
    by @Mrmaxmeier).
  - `xdvipdfmx` gained a mode to reproducibly generate the “unique tags”
    associated with fonts.
- The testing support code is now centralized in a single crate (contributed
  by @Mrmaxmeier).
- Continuous integration (CI) coverage now includes Linux and a big-endian
  platform.
- The CI coverage now includes code coverage monitoring.

Internal improvements:

- Much of the command-line rebuild code has been moved inside the `tectonic`
  crate so that it can be reused in a library context (contributed by @jneem).

Improvements to the C code. As usual, there has been a great deal of tidying
that aims to make the code more readable and hackable without altering the
semantics. Many such changes are omitted below.

- Tectonic’s synchronization with XeTeX is now tracked in version control
  formally, by referencing the
  [tectonic_staging](https://github.com/tectonic-typesetting/tectonic-staging)
  repository as a Git submodule. It is not actually necessary to check out
  this submodule to build Tectonic, however.
- The C code now requires, and takes advantage of, features in the
  [C11](https://en.wikipedia.org/wiki/C11_(C_standard_revision)) revision of
  the language standard.
- All remaining pieces of C code that needed porting to the Rust I/O backend
  have been ported or removed.
- Virtually all hardcoded strings in the string pool have been removed
  (contributed by @Mrmaxmeier).
- The C code has been split into a few more files. Some subsystems, like the
  “shipout” code, use a lot of global variables that have been made static
  thanks to the splitting.
- A big effort to clarify the pervasive and unintuitive `memory_word`
  structure.
- Effort to tidy the `line_break()` function and significantly increase its
  readability. This is in support of the goal of producing HTML output, for
  which I believe it is going to be necessary to essentially defuse this
  function.


# 0.1.7 (2017 Nov 15)

(Copy-pasted from [the relevant forum post](https://tectonic.newton.cx/t/announcing-tectonic-0-1-7/76)).

This is a fairly modest release — things have been very quiet lately as real
life and the day job have dominated my time.

The most visible change is that I just figured out how to fix
[issue #58](https://github.com/tectonic-typesetting/tectonic/issues/58) —
Tectonic would fail to parse certain PDF images if one tried to include them
in a document. There was a bit of a silly bug in the Rust I/O layer that was
not getting exposed except in fairly specialized circumstances. It’s squashed
now! So certain documents that used to fail to compile should work now.

There’s also been yet more nice work behind the scenes by some of our
indefatigable contributors:

- @Mrmaxmeier contributed a whole bunch of cleanups to the C code as well as
  fixes that should allow you to generate multiple PDFs inside a single
  process.
- Ronny Chevalier updated the compilation infrastructure to work in parallel
  and in the end contributed some features to Rust’s upstream [gcc] crate!

There have been intermittent problems lately with the SSL certificate to the
purl.org domain which we use to seed the default “bundle” of LaTeX files. It’s
working for me at the moment, so it’s not totally busted, but the problem
seems to have come and gone over the past few weeks. See
[this thread](https://tectonic.newton.cx/t/problems-caused-by-expired-ssl-certificate-for-purl-org/75/1)
for more information and a workaround.


# 0.1.6 (2017 Jul 9)

(Copy-pasted from
[the relevant forum post](https://tectonic.newton.cx/t/announcing-tectonic-0-1-6/45)).

The version increment may be small but the project has seen an enormous amount
of work since the previous release, thanks to an awesome group of new
contributors. Here are some of the highlights:

- Tectonic is now available for installation on Arch Linux as
  [an AUR package](https://aur.archlinux.org/packages/tectonic/) and on macOS
  as [a Homebrew formula](http://brewformulas.org/Tectonic), thanks to the
  hard work of Alexander Bauer, Alexander Regueiro, Jan Tojnar, Kevin Yap, and
  @ilovezfs.
- The web fetching is more robust and safer, using HTTPS by default
  ([#69](https://github.com/tectonic-typesetting/tectonic/pull/69), Ronny
  Chevalier) and more properly handling CDN redirections
  ([#114](https://github.com/tectonic-typesetting/tectonic/pull/114),
  @Mrmaxmeier)
- Input and output filenames with spaces and non-local paths are now handled
  much better all around
  ([#44](https://github.com/tectonic-typesetting/tectonic/pull/44), Alexander
  Bauer; [#89](https://github.com/tectonic-typesetting/tectonic/pull/89),
  Norbert Pozar;
  [#94](https://github.com/tectonic-typesetting/tectonic/pull/94), Peter
  Williams)
- SyncTeX output is now fully supported, activated with the new `--synctex`
  option ([#55](https://github.com/tectonic-typesetting/tectonic/pull/55),
  [#73](https://github.com/tectonic-typesetting/tectonic/pull/73), Norbert
  Pozar)
- The output files can be placed in a directory other than the input directory
  if the new `--outdir` or `-o` option is specified
  ([#104](https://github.com/tectonic-typesetting/tectonic/pull/104), Felix
  Döring)
- Tectonic will cleanly process TeX code provided on standard input if the
  input path argument is `-`
  ([#94](https://github.com/tectonic-typesetting/tectonic/pull/94), Peter
  Williams)
- Tectonic's first new primitive,
  [\TectonicCodaTokens](https://tectonic.newton.cx/t/engine-extension-tectoniccodatokens/16),
  has been added to allow
  [boilerplate-free document processing](https://tectonic.newton.cx/t/boilerplate-free-latex-documents/29)
  (Peter Williams).
- The API docs can be, and are, built on [docs.rs](https://docs.rs/tectonic)
  as of this release.

Furthermore, I've launched a
[Tectonic forum site](https://tectonic.newton.cx/) (running an instance of the
[Discourse.org](https://www.discourse.org/) software). This is a bit of an
experiment since the project is so young and there are of course other venues,
like [GitHub issues](https://github.com/tectonic-typesetting/tectonic/issues)
and the [TeX StackExchange](https://tex.stackexchange.com/), for having
relevant discussions. But, by launching the Discourse site, we gain a venue
for project news (like this announcement!), more open-ended technical
discussions, Tectonic-specific tips and tricks that may not fit the
StackExchange model, and a knowledge base of answers to the roadblocks that
are so common in the TeX/LaTeX ecosystem. We hope that the forums will become
a valuable complement to the other community areas that are already out there.

Here are some more improvements since the 0.1.5 release:

- Some early work has occurred to make it possible to build Tectonic on
  Android ([#105](https://github.com/tectonic-typesetting/tectonic/pull/105),
  Marco Barbosa)
- The project’s build infrastructure is now more efficient
  ([#60](https://github.com/tectonic-typesetting/tectonic/pull/60), Norbert
  Pozar; [#116](https://github.com/tectonic-typesetting/tectonic/pull/116),
  Ronny Chevalier)
- The style of the translated C code has been improved enormously thanks to
  both manual interventions and the use of the neat tool
  [Coccinelle](http://coccinelle.lip6.fr/), reducing warnings and increasing
  cleanliness and portability
  ([#66](https://github.com/tectonic-typesetting/tectonic/pull/66),
  [#76](https://github.com/tectonic-typesetting/tectonic/pull/76),
  [#83](https://github.com/tectonic-typesetting/tectonic/pull/83),
  [#92](https://github.com/tectonic-typesetting/tectonic/pull/92),
  [#107](https://github.com/tectonic-typesetting/tectonic/pull/107),
  [#112](https://github.com/tectonic-typesetting/tectonic/pull/112), Ronny
  Chevalier;
  [#105](https://github.com/tectonic-typesetting/tectonic/pull/105), Norbert
  Pozar; [#94](https://github.com/tectonic-typesetting/tectonic/pull/94),
  [#98](https://github.com/tectonic-typesetting/tectonic/pull/98), Peter
  Williams )
- The test suite now covers behaviors of the Tectonic command-line program
  itself ([#84](https://github.com/tectonic-typesetting/tectonic/pull/84),
  Alexander Bauer)
- We now correctly run `bibtex` when using the `amsrefs` package
  ([#48](https://github.com/tectonic-typesetting/tectonic/pull/48), Norbert
  Pozar)
- Tectonic will correctly try a wider variety of file extensions when trying
  to open resources
  ([#93](https://github.com/tectonic-typesetting/tectonic/pull/93), Marek
  Šuppa; [#100](https://github.com/tectonic-typesetting/tectonic/pull/100),
  Norbert Pozar)
- Cached bundle files are now made read-only
  ([#55](https://github.com/tectonic-typesetting/tectonic/pull/55), Alexander
  Bauer)
- We’ve fixed a subtle path handling issue that was harming generation of the
  standard LaTeX format
  ([#77](https://github.com/tectonic-typesetting/tectonic/pull/77), Norbert
  Pozar)
- Very large bibliographies are now better supported
  ([#87](https://github.com/tectonic-typesetting/tectonic/pull/87), Marek
  Šuppa)
- The UI now makes it clearer that network failures are not likely Tectonic’s
  fault ([#88](https://github.com/tectonic-typesetting/tectonic/pull/88),
  Marek Šuppa)
- It is now theoretically possible to load Omega font metrics files
  ([#97](https://github.com/tectonic-typesetting/tectonic/pull/97), Peter
  Williams)
- Output log files are now produced if `--keep-logs` is specified and an error
  occurs ([#103](https://github.com/tectonic-typesetting/tectonic/pull/103),
  Norbert Pozar)

There are a few known problems with this release:

- Tectonic doesn’t support HTTP proxies, and in some parts of the world you
  can’t access the [purl.org](https://purl.org/) website that Tectonic checks
  for its bundle. You can work around this by
  [creating a custom configuration file](https://tectonic.newton.cx/t/how-to-use-tectonic-if-you-can-t-access-purl-org/44).
- Tectonic doesn’t have a mechanism to invoke the
  [biber](http://biblatex-biber.sourceforge.net/) tool, so it cannot easily
  work for anyone that uses
  [biblatex](http://mirrors.rit.edu/CTAN/help/Catalogue/entries/biblatex.html).
  This is a common complaint so it would be great to see a workaround be
  devised
  ([relevant issue](https://github.com/tectonic-typesetting/tectonic/issues/35))!

Enormous thanks are in order to everyone who’s started contributing to the
project.


# Previous releases

Are not documented here. Consult the Git history.<|MERGE_RESOLUTION|>--- conflicted
+++ resolved
@@ -1,15 +1,4 @@
-<<<<<<< HEAD
-# tectonic 0.7.0 (2021-06-19)
-
-This release of Tectonic, at long last, adds support for [biber] to enable full
-use of [biblatex][biber]! Biber is a complex Perl program, so, unlike the other
-Tectonic “engines,” we can’t practically embed it within the Tectonic program.
-This means that document builds using biber will have lessened reproducibility
-and portability, but it’s better to have that than to fail to build the document
-at all.
-
-=======
-# rc: micro bump
+# tectonic 0.7.1 (2021-07-04)
 
 - Improve launching of `biber` by parsing the `.run.xml` file to find out which
   resource files are needed. This should hopefully allow Tectonic to process
@@ -36,7 +25,6 @@
 and portability, but it’s better to have that than to fail to build the document
 at all.
 
->>>>>>> 53d6ab68
 [biber]: http://biblatex-biber.sourceforge.net/
 
 Here's a sample document that should now get fully processed:
