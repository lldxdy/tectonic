<<<<<<< HEAD
# tectonic 0.8.2 (2022-03-02)

No code changes here. This release uses the newly-released version 0.1.4 of the
[pinot] font parsing crate, which includes what were previously
Tectonic-specific extensions (#870, @pkgw). The "patching" build feature that we
were using turned out to break `cargo install tectonic`. Thanks to [@dfrg] for
prompt follow-up!

=======
# rc: minor bump

This release updates Tectonic to correspond with TeXLive 2021.3, jumping
forward from the previous sync point of TeXLive 2020.0.

- The primary user-visible changes will stem from the many package updates
  incorporated into the new TeXLive 2021.3 bundle. We don't actually have a
  listing of all of the updates, but they are numerous. To switch a preexisting
  Tectonic document to use the new bundle, update the `doc.bundle` field in
  `Tectonic.toml` to `https://data1.fullyjustified.net/tlextras-2021.3r1.tar`.
  Newly-created documents will use this bundle (or subsequent updates) by
  default.
- The XeTeX engine has mostly low-level updates, but there was a significant
  rework of OpenType math kerning and sub/super-scripting. There is a new
  `\tracingstacklevels` integer parameter. See [the changelog for the
  `tectonic_engine_xetex` Rust crate][excl] for more details.
- The xdvipdfmx engine has numerous updates including improvements for Japanese
  font fallbacks. See [the changelog for the `tectonic_engine_xdvipdfmx` Rust
  crate][edcl] for more details.

[excl]: https://github.com/tectonic-typesetting/tectonic/releases/tag/tectonic_engine_xetex%400.3.0
[edcl]: https://github.com/tectonic-typesetting/tectonic/releases/tag/tectonic_engine_xdvipdfmx%400.2.0

Separately, the “GitHub Discussions” feature for the Tectonic repository has
been activated:

### <https://github.com/tectonic-typesetting/tectonic/discussions>

@pkgw has found himself unable to pay proper attention to the
`tectonic.newton.cx` Discourse service, which has been fairly moribund. The
intention is to sunset it.

We have one known issue worth highlighting:

- The generic prebuilt Tectonic binaries for Linux are built for the version 1.1
  series of OpenSSL. The latest Ubuntu release, 22.04 (Jammy Jellyfish), now
  targets OpenSSL 3, with no compatibility fallback, which means that the
  prebuilt binaries won’t run. To run Tectonic on these systems, compile it
  yourself, use the “semistatic” MUSL Linux builds, or install a package built
  specifically for this OS. To be clear, there are no actual issues with OpenSSL
  3 compatibility — we just need to provide an alternative set of builds. See
  #892 for updates.

Other improvements include:

- Some TeX packages attempt to read input from external processed using a “pipe”
  syntax. This capability is not currently implemented in Tectonic. Such uses
  now trigger a warning (#859, #888, @pkgw).
- The location of the Tectonic cache is now customizable by setting the
  `TECTONIC_CACHE_DIR` environment variable (#884, @wischi-chr). People are
  encouraged to use the default whenever possible, but flexibility here can be
  useful in some circumstances.
- Document the V2 `-X` flag better in the documentation and CLI output (#877,
  @clbarnes).
- Some memory leaks during failed builds have been plugged as part of an ongoing
  (albeit slow) effort to get it so that Tectonic can be used with modern input
  fuzzing tools (@pkgw).
- Allow basic `\openin` of un-closed `\openout` files to succeed (#882, @pkgw).
  This should get `hyperxmp` working (#862).


# tectonic 0.8.2 (2022-03-02)

No code changes here. This release uses the newly-released version 0.1.4 of the
[pinot] font parsing crate, which includes what were previously
Tectonic-specific extensions (#870, @pkgw). The "patching" build feature that we
were using turned out to break `cargo install tectonic`. Thanks to [@dfrg] for
prompt follow-up!

>>>>>>> db83ffc6
[pinot]: https://crates.io/crates/pinot
[@dfrg]: https://github.com/dfrg


# tectonic 0.8.1 (2022-02-28)

- The most important change in this release is a fix for issue [#844], wherein
  due to an implementation oversight Tectonic could obliterate `biber` input
  files whose locations were given as absolute paths ([#868], @pkgw). This
  should now be solved.
- This release also includes improved (i.e., "not broken") handling of `biber`
  inputs in subdirectories ([#843], [#845], @KevoSoftworks)
- A long-standing issue where outputs could vary slightly from one platform to
  the next, depending on system-dependent floating-point rounding with PNG images,
  was fixed ([#847], @pkgw).

There are also two big under-the-hood changes that won't make a noticeable difference
for now, but lay the groundwork for future work:

- The internal parameters and definitions of the Tectonic/XeTeX engine are now
  introspectable thanks to a new crate, [`tectonic_xetex_format`][xf]. This
  crate is now used to emit the C/C++ headers used to compile the engine. It is
  also able to introspect the "format files" that store engine state, adding the
  capability to answer questions such as "What are the definitions of all of the
  control strings defined by this format?" This should enable some *really*
  interesting supporting tools in the future!
- *Very* preliminary support for native HTML output has been added ([#865],
  @pkgw). This support isn't yet generally useful since it's undocumented and
  requires a suite of support files that's still being developed, but
  prototyping indicates that the generated output has promise for very
  high-quality mathematical rendering. The new [`tectonic_engine_spx2html`][s2h]
  crate provides the main new implementation. Hopefully there will be more to
  report soon!

[#843]: https://github.com/tectonic-typesetting/tectonic/issues/843
[#844]: https://github.com/tectonic-typesetting/tectonic/issues/844
[#845]: https://github.com/tectonic-typesetting/tectonic/pull/845
[#847]: https://github.com/tectonic-typesetting/tectonic/pull/847
[#865]: https://github.com/tectonic-typesetting/tectonic/pull/865
[#868]: https://github.com/tectonic-typesetting/tectonic/pull/868
[s2h]: https://crates.io/crates/tectonic_engine_spx2html
[xf]: https://crates.io/crates/tectonic_xetex_format

This release also includes the usual updates to internal dependencies, build and
testing infrastructure, and so on.


# tectonic 0.8.0 (2021-10-11)

This release fixes a showstopping issue introduced by recent changes to the
`archive.org` PURL ([persistent URL]) service. All users are advised to upgrade
immediately, although it is possible to continue using older releases in some
limited circumstances.

[persistent URL]: https://purl.prod.archive.org/help

By default, Tectonic downloads (La)TeX resource files from the internet as
needed. Before this release, Tectonic would query a PURL in order to know where
to locate the most recent “bundle” of resource files. On Wednesday,
`archive.org` updated the implementation of its service in a way that interacted
catastrophically with the way that Tectonic processes URL redirections. The
result was that Tectonic became unable to download any of its resource files,
breaking essential functionality. Thanks to [@rikhuijzer] for providing early
reporting and diagnosis of the problem.

[@rikhuijzer]: https://github.com/rikhuijzer

This release fixes the redirection functionality ([#832], [@pkgw]), but more
importantly it switches from querying `archive.org` to using a new dedicated
webservice hosted on the domain `fullyjustified.net` ([#833], [@pkgw]). The
motivation for this switch is that besides this particular incident,
`archive.org` has had low-level reliability problems in the past, and more
important, it is blocked in China, preventing a potentially large userbase from
trying Tectonic.

[#832]: https://github.com/tectonic-typesetting/tectonic/pull/832
[#833]: https://github.com/tectonic-typesetting/tectonic/pull/833

The new URL that is queried is:

https://relay.fullyjustified.net/default_bundle.tar

The redirection is implemented with a simple nginx server defined in the new
[tectonic-relay-service] repo and hosted on Microsoft Azure cloud infrastructure
defined in Terraform configuration in the [tectonic-cloud-infra] repo. [@pkgw] owns
the domain name and Azure subscription.

[tectonic-relay-service]: https://github.com/tectonic-typesetting/tectonic-relay-service
[tectonic-cloud-infra]: https://github.com/tectonic-typesetting/tectonic-cloud-infra
[@pkgw]: https://github.com/pkgw

Along with the above change, this release contains the following improvements:

- Add the [`tectonic -X dump`] V2 CLI command, which runs a partial document
  build and outputs a requested intermediate file. This can help integrate
  external tools into a Tectonic-based document processing workflow (#810,
  @pkgw)
- Add support for custom support file search directories with the `-Z
  search-path=<path>` [unstable option][sp] (#814, @ralismark)
- Fix the `watch` V2 CLI command on Windows (#828, @Sinofine)
- Fix repeated updates in the `watch` V2 CLI command (#807, @jeffa5)
- Fix an incorrect error message when running V2 CLI commands outside of a
  workspace (#813, @ralismark)
- Add a more helpful warning if an input produces empty output (#817,
  @ralismark)
- Prevent an incorrect warning when reading some kinds of EXIF metadata (#822,
  @korrat)
- Reject `-Z shell-escape=false`, which would be parsed as *enabling*
  shell-escape (#823, @ratmice)

[`tectonic -X dump`]: https://tectonic-typesetting.github.io/book/latest/v2cli/dump.html
[sp]: https://tectonic-typesetting.github.io/book/latest/v2cli/compile.html#unstable-options


# tectonic 0.7.1 (2021-07-04)

- Improve launching of `biber` by parsing the `.run.xml` file to find out which
  resource files are needed. This should hopefully allow Tectonic to process
  many more documents that use `biblatex` ([#796], [#804], [@pkgw]).
- Avoid misplaced newlines in warning output ([#803], [@ralismark]).
- Fix the build on Rust 1.46, which will be helpful for the conda-forge package.
  We really ought to define and monitor a Minimum Supported Rust Version (MSRV)
  for Tectonic, but we haven't set that up just yet ([#802], [@pkgw]).

[#796]: https://github.com/tectonic-typesetting/tectonic/issues/796
[#802]: https://github.com/tectonic-typesetting/tectonic/pull/802
[#803]: https://github.com/tectonic-typesetting/tectonic/pull/803
[#804]: https://github.com/tectonic-typesetting/tectonic/pull/804
[@pkgw]: https://github.com/pkgw
[@ralismark]: https://github.com/ralismark


# tectonic 0.7.0 (2021-06-19)

This release of Tectonic, at long last, adds support for [biber] to enable full
use of [biblatex][biber]! Biber is a complex Perl program, so, unlike the other
Tectonic “engines,” we can’t practically embed it within the Tectonic program.
This means that document builds using biber will have lessened reproducibility
and portability, but it’s better to have that than to fail to build the document
at all.

[biber]: http://biblatex-biber.sourceforge.net/

Here's a sample document that should now get fully processed:

```tex
% adapted from https://tex.stackexchange.com/a/34136/135094:
\documentclass{article}
\usepackage[autostyle]{csquotes}
\usepackage[
    backend=biber,
    style=authoryear-icomp,
    sortlocale=de_DE,
    natbib=true,
    url=false,
    doi=true,
    eprint=false
]{biblatex}
\addbibresource{biblatex-examples.bib}

\usepackage[]{hyperref}
\hypersetup{
    colorlinks=true,
}

\begin{document}

Lorem ipsum dolor sit amet~\citep{kastenholz}. At vero eos et accusam et justo
duo dolores et ea rebum~\citet{sigfridsson}.

\printbibliography
\end{document}
```

Tectonic’s new support detects a need to run `biber` by checking for the
creation of a file whose name ends in `.bcf`, and executes the `biber` program
inside a temporary directory, slurping any files that it creates into Tectonic’s
virtualized I/O subsystem. We’ll probably need to add a few new “knobs” to allow
users to control how and when biber is run — please file an issue if you run
into any limitations!

Under the hood, the implementation includes the beginnings of a more generic
subsystem for including external tool programs in document builds. This may turn
out to be more generally useful going forward.


# tectonic 0.6.4 (2021-06-17)

- Yet another new release to try to fix the docs.rs build. I think this one may
  get it right.


# tectonic 0.6.3 (2021-06-17)

- Another attempt to fix the docs.rs build.
- Update Cargo dependencies while we're at it.


# tectonic 0.6.2 (2021-06-16)

- Attempt to fix the i686 Arch Linux package specification
- Attempt to fix the docs.rs build, hopefully. We might have to try a few
  different approaches here before we find one that works.


# tectonic 0.6.1 (2021-06-15)

- No code changes; the attempt to publish 0.6.0 to Crates.io failed spuriously,
  so we're retriggering the release automation.


# tectonic 0.6.0 (2021-06-15)

This release adds some helpful new utilities and internal cleanups, which
involve breaking API changes (see below).

- New V2 command `tectonic -X show user-cache-dir` to print out the
  location of the per-user cache directory. FAQ, answered! (@pkgw, #786)
- New V2 command `tectonic -X bundle search` to print out listings of files
  contained in the "bundle" of TeX support files. If run in a workspace
  containing a `Tectonic.toml` file, the workspace’s bundle is queried;
  otherwise, the default bundle is queried. (@pkgw, #786)
- New V2 command `tectonic -X bundle cat` to print out one of the support files,
  with the same general behavior as the `search` command. You could also use
  this to ensure that a particular file has been loaded into the local cache.
  (@pkgw, #786).
- Improved security model regarding the "shell-escape" feature, which has the
  potential to be abused by untrusted inputs. A new `--untrusted` argument to
  the V1 CLI and `tectonic -X build` disables the use of shell-escape, and any
  other known-insecure features, regardless of the presence of `-Z shell-escape`
  or any other options. Therefore, if you're writing a script that processes
  untrusted input, if you make sure to run `tectonic --untrusted ...` you can be
  confident that further command-line arguments can't undo your sandboxing.
  Furthermore, if the environment variable `$TECTONIC_UNTRUSTED_MODE` is set to
  a non-empty value, the effect is as if `--untrusted` had been provided.
  (@pkgw, #787)
- You know what ... get rid of the "beta" message in the V1 CLI.
- Fix SyncTeX output, we hope (e.g., #720, #744; @hulloanson, @pkgw, #762).
  Tectonic's SyncTeX files should now include correct, absolute filesystem paths
  when appropriate.
- Fix some broken low-level XeTeX built-ins, reported by @burrbull (@pkgw, #714,
  #783)

A few more more words on the security model: the terminology is a bit slippery
here since we of course never intend to deliver a product that has security
flaws. But features like shell-escape, while providing useful functionality, can
certainly be abused to do malicious things given a hostile input. The default UX
aims to be conservative about these features, but if a user wants to enable
them, we'll allow them -- in the same way that Rust/Cargo will compile and run
`build.rs` scripts that in principle could do just about anything on your
machine. Our main security distinction is therefore whether the input is trusted
by the user running Tectonic. The decision of whether to "trust" an input or not
is something that fundamentally has to be made at a level higher above Tectonic
itself. Therefore the goal of Tectonic in this area is to provide the user with
straightforward and effective tools to express that decision.

For developers, this release adds two new Cargo crates to the Tectonic
ecosystem: `tectonic_docmodel`, allowing manipulation of `Tectonic.toml` files
and their related data structures; and `tectonic_bundles`, allowing manipulation
of the Tectonic support file bundles. In both cases, third-party tools might
wish to use these formats without having to pull in all of the heavyweight
dependencies of the main `tectonic` crate. And in both cases, the separation has
led to many API improvements and cleanups that greatly improve the overall code
structure. These changes break the API of the `tectonic` crate by removing some
old modules and changing the particular traits and types used to implement these
systems. (@pkgw, #785, #786)


# tectonic 0.5.2 (2021-06-08)

- Update dependencies, including [`watchexec`]. We believe that this should fix
  the issues with the official Windows executables that have been reported
  ([#780], [#782], [@pkgw])

[`watchexec`]: https://github.com/watchexec/watchexec
[#780]: https://github.com/tectonic-typesetting/tectonic/issues/780
[#782]: https://github.com/tectonic-typesetting/tectonic/pull/782
[@pkgw]: https://github.com/pkgw


# tectonic 0.5.1 (2021-06-07)

**Note:** we have reports that the official 0.5.0 Windows executables don’t
work, or don’t always work ([#780]). This is under investigation but hasn’t been
addressed yet.

- No code changes to the main crate
- Update the Arch Linux specification files to comply better with guidelines
  ([#779], [@lmartinez-mirror])

[#779]: https://github.com/tectonic-typesetting/tectonic/pull/779
[@lmartinez-mirror]: https://github.com/lmartinez-mirror
[#780]: https://github.com/tectonic-typesetting/tectonic/issues/780


# tectonic 0.5.0 (2021-06-06)

This is an exciting release! After [literally years of requests][i38], Tectonic
now supports the TeX “shell escape” mechanism required by some packages like the
[minted] code highlighter ([#708]). This is chiefly thanks to [@ralismark] who
put in the work to deliver a solid implementation and track ongoing changes to
the Tectonic backend. Thank you, [@ralismark]!

[i38]: https://github.com/tectonic-typesetting/tectonic/issues/38
[minted]: https://ctan.org/pkg/minted
[#708]: https://github.com/tectonic-typesetting/tectonic/pull/708
[@ralismark]: https://github.com/ralismark

Shell-escape remains disabled by default because it is, frankly, a hack that
detracts from the reproducibility and portability of document builds. It also
has significant security implications — you should never process untrusted input
with shell-escape enabled. But in those cases where shell-escape is necessary,
you can activate it with an [unstable option] in the [“V1”] command-line
interface:

[unstable option]: https://tectonic-typesetting.github.io/book/latest/v2cli/compile.html#unstable-options
[“V1”]: https://tectonic-typesetting.github.io/book/latest/ref/v1cli.html

```
tectonic -Z shell-escape my-shell-escape-document.tex
```

In the [“V2”] model, you can activate shell-escape by adding the following line
to one or more `[output]` sections in your [`Tectonic.toml`] file:

[“V2”]: https://tectonic-typesetting.github.io/book/latest/ref/v2cli.html
[`Tectonic.toml`]: https://tectonic-typesetting.github.io/book/latest/ref/tectonic-toml.html

```toml
[output]
name = 'default'
type = 'pdf'
shell_escape = true  # <== add this
```

The other major change associated with this release is for developers. The
Tectonic implementation has now been split into a number of specialized [Rust
crates][crate], each focusing on a specific piece of the overall Tectonic
functionality. Besides helping clarify and organize the large amount of code
that goes into Tectonic, this will make it easier for developers to create
Tectonic-based tools that use part of the codebase without having to depend on
every piece of it.

[crate]: https://doc.rust-lang.org/book/ch07-01-packages-and-crates.html

This change was made possible by adopting a new release automation tool called
[Cranko] that project lead [@pkgw] created last summer. Cranko is based on a
novel [“just-in-time versioning”][jitv] release workflow and extensive use of
Azure Pipelines continuous integration and deployment services — together these
make it feasible to manage versioning and releases of the 20 different crates
that now live within the Tectonic [monorepo]. This may not sound like the most
exciting kind of code to write, but Cranko has made it possible to almost
entirely automate the Tectonic release processes in a way that’s been nothing
short of transformative.

[Cranko]: https://pkgw.github.io/cranko/
[@pkgw]: https://github.com/pkgw
[jitv]: https://pkgw.github.io/cranko/book/latest/jit-versioning/index.html
[monorepo]: https://en.wikipedia.org/wiki/Monorepo

This change comes with a bit of a downside, in that there have been a lot of API
breaks in the `tectonic` crate, as numerous internal APIs have been improved and
rationalized. If you only use the [`tectonic::driver`] module, changes should be
minimal, but lots of support systems have changed. It is likely that there will
be additional breaks in subsequent releases as a few remaining subsystems are
split out. The good news is that the APIs in the new sub-crates should be much
better designed and better documented than many of their former incarnations in
the main crate.

[`tectonic::driver`]: https://docs.rs/tectonic/*/tectonic/driver/index.html

There’s the usual collection of smaller improvements as well:

- If a document referenced a filename that corresponded to a directory that
  lived on the filesystem, you could get a hard-to-interpret error. Now,
  directories are ignored when looking for files.
  ([#754], [#759], [@pkgw])
- A floating-point precision issue was fixed that broke the reproducibility of
  builds on 32-bit versus 64-bit systems
  ([#749], [#758], [@pkgw])
- Fix potential undefined behavior in the `tectonic_xdv` crate reported by
  [@sslab-gatech]
  ([#752], [#753], [@pkgw])
- Add the ability to customize the preamble, postamble, and index files in
  V2 documents ([#745], [#746], [@jeffa5])
- Add a V2 `tectonic -X watch` command to auto-rebuild documents when their
  source files get updated ([#719], [#734], [@jeffa5])
- Add an `--open` option to `tectonic -X build` to open the document(s)
  after the build finishes ([#109], [#733], [@jeffa5])
- The usual updates to dependencies, build fixes, and documentation tweaks

[#109]: https://github.com/tectonic-typesetting/tectonic/issues/109
[#719]: https://github.com/tectonic-typesetting/tectonic/issues/719
[#745]: https://github.com/tectonic-typesetting/tectonic/issues/745
[#749]: https://github.com/tectonic-typesetting/tectonic/issues/749
[#752]: https://github.com/tectonic-typesetting/tectonic/issues/752
[#754]: https://github.com/tectonic-typesetting/tectonic/issues/754
[#733]: https://github.com/tectonic-typesetting/tectonic/pull/733
[#734]: https://github.com/tectonic-typesetting/tectonic/pull/734
[#746]: https://github.com/tectonic-typesetting/tectonic/pull/746
[#753]: https://github.com/tectonic-typesetting/tectonic/pull/753
[#758]: https://github.com/tectonic-typesetting/tectonic/pull/758
[#759]: https://github.com/tectonic-typesetting/tectonic/pull/759
[@sslab-gatech]: https://github.com/sslab-gatech
[@jeffa5]: https://github.com/jeffa5


# tectonic 0.4.1 (2021-01-03)

- Add support for aarch64-apple-darwin when building with vcpkg
- Prototype release automation infrastructure to update the new
  [tectonic-bin](https://aur.archlinux.org/packages/tectonic-bin/) AUR package.


# tectonic 0.4.0 (2020-12-28)

- Introduce a prototype new “V2” command line interface, accessible by running
  Tectonic with an initial `-X` argument: `tectonic -X new`. This interface is
  oriented around a new document model defined by a `Tectonic.toml` definition
  file. Documentation is under development in [the
  book](https://tectonic-typesetting.github.io/book/latest/). Eventually, this
  new interface will become the default, after a migration period. It is
  currently fairly basic, but will be fleshed out in the 0.4.x release series.
- Handle USV 0xFFFF in `print()` (#678, #682, @burrbull, @pkgw)
- Update the Arch Linux `makedepends` definitions (#691, @snowinmars)
- Update various Cargo dependencies.


# tectonic 0.3.3 (2020-11-16)

- When testing whether the engine needs rerunning, compare the new file to the
  entire old file, not just the part that was read by the engine. Should fix
  unnecessary reruns in some less-common cases. (#679, #681, @pkgw)


# tectonic 0.3.2 (2020-11-14)

- Slightly alter how some filenames are looked up. Before, if the TeX code
  requested a file whose name contained an extension, e.g. `foo.bar`, if no such
  file was available in the bundle we gave up immediately. Now we also check for
  `foo.bar.tex` and friends. This fixes the `lipsum` package in TeXLive 2020.0
  (#669, #680, @pkgw), and quite possibly some other miscellaneous packages as
  well.


# tectonic 0.3.1 (2020-11-02)

- Fix compilation on Windows/MSVC (`sys/time.h` is not available)
- Don't print an empty `error:` line in the CLI (#665, #670)


# tectonic 0.3.0 (2020-11-01)

The 0.3 series updates the core Tectonic engines to align with the code in
[TeXLive 2020.0][tl2020.0]. The default “bundle” of support files will soon be
updated to match TeXLive 2020.0 as well. Standard usages should work if you use
an older version of Tectonic with the new bundle, and vice versa, but we
recommend that you update your installations to the 0.3 promptly if you can.

[tl2020.0]: https://www.tug.org/texlive/

This release introduces a straightforward but **breaking change** to the API of
the `tectonic` Rust crate, documented below.

For context, Tectonic’s core TeX implementation is forked from the [XeTeX]
engine. Accumulated changes to XeTeX are periodically reviewed and imported into
Tectonic, a process that must be done manually because Tectonic’s modernized
developer and user experiences demand a huge amount of customization. (The
scripts to support the first stage of this process may be found in the
[tectonic-staging] repository.) It has been a while since the last
synchronization, but this release incorporates the new changes introduced
between the last update and the release of TeXLive 2020.0.

[XeTeX]: https://tug.org/xetex/
[tectonic-staging]: https://github.com/tectonic-typesetting/tectonic-staging

The changes for TeXLive 2020.0 include:

- New low-level primitives including `\filemoddate`, `\filedump`,
  `\uniformvariate`, `\elapsedtime`, and a few others.
- Tweaks to how font design sizes are mapped to TeX values
- New magic numbers used in PDF last x/y position accounting,
  instead of `cur_[hv]_offset`.
- Don't `print_raw_char` in `show_context` with `trick_buf`
- Back up `cur_cs` in `scan_keyword` and `compare_strings`.
- Handle `XETEX_MATH_GIVEN` in `scan_something_internal`
- If encountering an unexpandable primitive in `scan_something_internal`,
  try to deal with it. Ditto for `scan_int`.
- Do something different with active characters in `str_toks_cat`
- Rework how file names are scanned.
- Defend against undefined eTeX registers in `main_control`
- Some `uc_hyph` tweak deep in the linebreaking algorithm

There are also numerous changes in Tectonic’s included `xdvipdfmx`.

The implementation of the `\filemoddate` API required a **breaking change** to
the API of the `tectonic` Rust crate:

- We needed to add more data to the data structures of the `MemoryIo` provider.
  Migration should be pretty easy: instead of `files` containing a bunch of
  `Vec<u8>`s, it now contains a bunch of `MemoryFileInfo` structs that contain a
  `Vec<u8>` field named `data`. So you just need to add some `.data` field
  accessors to existing code. This API clearly needs some polish to allow
  greater stability going forward.

Other changes:

- Issue a warning if `xdvipdfmx` needs to translate a VF font to PK format,
  which is unimplemented in Tectonic (it relies on `mktexpk`) and so causes
  failures on certain documents that work with XeTeX.
- The Windows [vcpkg]-based build is temporarily disabled, as vcpkg currently has
  [a debilitating issue][vcpkg-issue] relating to SSL on Windows.
- There is a new `-Z continue-on-errors` unstable option that tells the engine
  to emulate the classic TeX style of plunging on ahead even in the face of
  severe errors. This is a nice example of the possibilities unlocked by the new
  `-Z` infrastructure introduced in 0.2!

[vcpkg]: https://github.com/microsoft/vcpkg
[vcpkg-issue]: https://github.com/tectonic-typesetting/tectonic/issues/668


# tectonic 0.2.0 (2020-10-21)

The 0.2 series finally adds "unstable" `-Z` flags! These allow you to configure
engine options that are relatively low-level. The hope is to eventually set
these kinds of things in a `Tectonic.toml` file, so their use is mildly
discouraged, and long-term availability is not guaranteed. But there are plenty
of times when such flags can be helpful. The currently supported options are:

- `-Z min-crossrefs=<num>` controls the `-min-crossrefs` option of standalone `bibtex`
- `-Z paper-size=<spec>` lets you control the output paper size, rather than
  hardcoding it to be US Letter.

Enormous thanks to @ralismark for finally implementing this! (#657) Now that the
infrastructure is in place, suggestions for additional flags are more than
welcome.


# tectonic 0.1.17 (2020-10-13)

- Fix source-based installation by updating to cbindgen 0.15, after later
  releases in the 0.14 series were yanked (@qtfkwk, #656)
- Fix unreachable code in the CID/Type0 code (@burrbull, @pkgw, #639, #646)
- Update the `cargo vcpkg` build process to use a newer version of `vcpkg`, fixing
  Windows builds when msys2.org is unreliable (@pkgw).


# tectonic 0.1.16 (2020-10-02)

- Add a "plain" backend for reporting status, used when the program is not
  attached to a TTY. It will print out reports with colorization. (#636,
  @ralismark)
- Start adding infrastructure to automate the creation of bindings from the
  C/C++ code to the Rust code, using `cbindgen`. (#643, @ralismark)
- Update the code-coverage infrastructure to gather coverage information
  from invocations of the CLI executable inside the test suite (@pkgw)
- Fully automated deployment should really actually totally work this time.


# tectonic 0.1.15 (2020-09-10)

- Building on the work done in 0.1.13, we now capture and report diagnostics
  nearly everywhere! Great work contributed by @ralismark (#635).
- Yet more revisions to the automated deployment system. Maybe *this* will be
  the time that it all works (@pkgw, #637).


# tectonic 0.1.14 (2020-09-08)

- No code changes from 0.1.13. Just trying to iron out some of the automated
  deployment systems. Is this the time that the Arch Linux auto-deployment
  finally works??


# tectonic 0.1.13 (2020-09-07)

It has once more been a long time since the last release. But this new release
features a move to a new release automation framework, [Cranko], which is
intended to promote a more aggressive release policy going forward. Cranko is
the result of a *lot* of careful thinking and design — resulting in a scheme
called [just-in-time versioning][jitv] — and it should offer a tractable and
low-friction framework for making releases even when there are many crates in
one repository.

[Cranko]: https://github.com/pkgw/cranko
[jitv]: https://pkgw.github.io/cranko/book/latest/jit-versioning/

User-facing improvements:

- Select core TeX warnings — notably, over/underfull boxes — are now surfaced as
  Tectonic warnings, and not just reported in the detailed log files! The
  infrastructure is now available to capture many more such warnings as needed.
  (#625; @ralismark, @pkgw)
- Fix a few algorithmic mistakes introduced in manual editing of the C code.
  Great catches by @burrbull! (#617, #624)
- Improve log formatting with backticks around filenames and human-friendly file
  sizes (#539; @as-f)
- Fix segfaults (!) upon errors (#579, #606; @fmgoncalves)
- Default bibtex's `min_crossrefs` to 2, not 0 (#534; @jneem)
- Help debug "lost characters" with their detailed hex codes (#600; @pkgw)

Developer-facing improvements:

- CI system has been completely revamped to use [Cranko] and route entirely
  through Azure Pipelines. Maintainability should be massively improved (@pkgw)
- Releases should now include pre-built binaries for a variety of architectures
  (@pkgw).
- Switched to `app_dirs2`, since `app_dirs` is unmaintained (#620; @kornelski)
- Enable reproducible-ish builds through `cargo vcpkg` (#593; @mcgoo)
- Update to the 0.9 series of the `rust-crypto` packages (#596; @pkgw)
- Attempt to fix automated Arch Linux build (#587; @thomaseizinger)
- Fix a memory leak (#536; @elliott-wen)
- The usual large number of dependency updates with DependaBot.


# 0.1.12 (2019 Dec 6)

It has been just more than a year since the last Tectonic release, mainly
because I (@pkgw)
[started a new job](https://newton.cx/~peter/2018/operation-innovation/) that
has massively restructured how I spend my time. But that is not to say that
things have been quiet for Tectonic! I count 81 pull requests merged since
0.1.11. (Ignoring automated ones issued by Dependabot.)

User-facing improvements:

- Thanks to @efx we now have the beginnings of
  [a Tectonic book](https://tectonic-typesetting.github.io/book/)! It is
  currently very sparse, but we hope to gradually flesh it out. The book is
  updated automatically upon merges to `master` and with tagged releases as
  well (if @pkgw wired up the infrastructure correctly). (#427, #444, #445,
  #447, #505; @efx @PHPirates @pkgw)
- Tectonic’s caching scheme is now much smarter, saving a local copy of the
  table-of-contents file associated with each online bundle. This means that
  Tectonic doesn’t need to hit the network at all if a new file is referenced
  that is not present in the bundle, and saves a large download if a new
  needed file *is* present in the bundle. (#431; @rekka)
- Performance has been improved by avoiding the computation of SHA256 hashes
  for read-only files. Since these files are known not to change, we don’t
  have to monitor their contents. (#453; @rekka)
- Warnings are only flagged if they occur on the final pass of the TeX engine,
  since sometimes ones that occur in the first pass get fixed by subsequent
  reruns. (#458; @rekka)

There have been a *ton* of developer-facing improvements:

- Tectonic is now built using the Rust 2018 edition! (#388; @Mrmaxmeier)
- @Mrmaxmeier built an amazing system to start doing
  [crater](https://github.com/rust-lang/crater)-like runs of Tectonic on the
  [arxiv.org](https://arxiv.org) corpus, yielding bug fixes across the
  codebase including issues with obscure PNG formats. (#401; @Mrmaxmeier)
- It is now possible to build various statically-linked versions of Tectonic.
  One way to accomplish this is to turn off the new `serialization` Cargo
  feature. This eliminates the use of Rust “procedural macros” in the build
  process which in turn allows Tectonic to be built on statically-linked
  platforms. (Note, however, that it is possible to build Tectonic for
  statically-linked platforms *with* the serialization feature by
  cross-compiling it from a dynamically-linked platform. This is the tactic
  used by the Tectonic CI build system.) @efx also
  [wrote instructions for how to accomplish a mostly-static build on macOS using vcpkg](https://tectonic-typesetting.github.io/book/latest/cookbook/vcpkg.html)
  as well as
  [how to do it on Linux/musl using Docker](https://github.com/tectonic-typesetting/tectonic/tree/master/dist/docker/x86_64-alpine-linux-musl)
  (#260, #261, #325, #425, #451; @efx, @malbarbo, @pkgw)
- Tectonic now distributes a continuous-deployment
  [AppImage](https://appimage.org/) build. (#283, #285; @pkgw, @probonopd,
  @xtaniguchimasaya)
- The size of the binary has decreased somewhat by using a smaller collection
  of compression libraries; avoiding the use of exceptions and RTTI in the
  compiled C++ code; avoiding the use of the `aho_corasick` crate; and making
  the `toml` crate optional. (#428, #439, #440, #491; @malbarbo)
- Tectonic now uses the
  [reqwest](https://docs.rs/reqwest/0.10.0-alpha.2/reqwest/) crate as its HTTP
  backend instead of direct use of [hyper](https://hyper.rs/). Reqwest offers
  a simpler interface and adds better support for things like HTTP proxies and
  cookie handling. These new features do increase the binary
  size somewhat. (#330, @spl)
- Tectonic can now be built on `x86_64-pc-windows-msvc` by using
  [vcpkg](https://github.com/microsoft/vcpkg) to discover dependent libraries.
  This can be activated by setting the new environment variable
  `TECTONIC_DEP_BACKEND=vcpkg` during the build process. (#420; @mcgoo)
- Potential issues with cross-compilation are fixed by properly respecting
  `CARGO_TARGET_*` environment variables rather than using `cfg!()` macros,
  which have the wrong values in the `build.rs` script. This support is
  provided by a new `tectonic_cfg_support` crate that may be of interest to
  other projects. (#477; @pkgw @ratmice)
- Tectonic now comes with beta-level fuzzing support using
  [cargo-fuzz](https://github.com/rust-fuzz/cargo-fuzz). It is hoped that
  eventually this infrastructure will help identify and close some truly
  obscure and gnarly bugs in the Tectonic language implementation. At present,
  the usefulness of the fuzzer is limited by memory leaks within multiple
  reruns of the Tectonic engine, although in the process of setting up the
  fuzzer several egregious leaks were fixed. (#315; @cyplo @pkgw)
- The Rust codebase is now formatted according to
  [rustfmt](https://github.com/rust-lang/rustfmt) and generates no
  [clippy](https://github.com/rust-lang/rust-clippy) complaints, and the CI
  system now checs for these. (#282, #336, #337, #338, #339, #340, #341, #342,
  #343, #344, #345, #346, #347, #348, #349, #352, #353; @pkgw @spl)
- A new `profile` feature allows building a debug version of the program
  suitable for profiling. (#511; @ratmice)
- The test suite now covers the bibtex tool. (#407; @Mrmaxmeier)
- The test suite also now covers the local cache and tar bundle code. (#441;
  @rekka)
- The CLI client now parses arguments using the `structopt` crate. (#465, #474;
  @efx @Mrmaxmeier)
- A new `DirBundle` bundle backend provides a simple way for the engine to
  access a bunch of files in a directory, although it is not yet wired up
  to the CLI interface in a convenient way. (#492; @malbarbo)
- The current date tracked by the TeX engine is now settable from the Rust
  level. (#486; @Mrmaxmeier).
- More cleanups and symbolification of the C/C++ code (#317, #327, #350, #398;
  @Mrmaxmeier @pkgw @spl)
- C++ compilation on certain versions of g++ was fixed (#265; @pkgw)
- Fix deprecation warnings from the `error_chain` crate (#351; @spl)
- Improvements to the Travis CI infrastructure, output clarity, and
  reliability. (#354, #360, #362, #394, #424, #443; @efx @rekka @spl)
- Attempts were made to increase the reliability of the Circle CI build, which
  uses QEMU to compile Tectonic for a big-endian architecture. Unfortunately
  it still just times out sometimes. (#290, #296; @pkgw)
- The deprecated `tempdir` crate has been replaced with `tempfile`. (#387;
  @ratmice)
- Usage of `app_dirs` directories is now encapsulated better. (#429, #432;
  @malbarbo @rekka)
- Bugs in reading unusual PDF files were fixed. (#396; @pkgw)
- A missing space in bibtex error messages is now back. (#485; @jneem)
- A memory corruption issue in the bibtex engine was fixed. (#493; @jneem)


# 0.1.11 (2018 Nov 5)

This release is mainly about the following change:

- The URL embedded in the code that points to the default bundle has been
  changed to point to the archive.org domain. Hopefully this will result in
  more reliable service — there have been problems with SSL certificate
  updates on purl.org in the past
  ([#253](https://github.com/tectonic-typesetting/tectonic/pull/253)).

Developer-facing improvements:

- The main crate now provides an all-in-one function,
  `tectonic::latex_to_pdf()`, that does what it says, using “sensible”
  defaults. Run a full TeX processing session, end-to-end, in a single
  function call!
  ([#252](https://github.com/tectonic-typesetting/tectonic/pull/252))
- In support of the previous change, the behavior of the Rust code was changed
  to use a static global
  [mutex](https://doc.rust-lang.org/std/sync/struct.Mutex.html) to serialize
  invocations of the C/C++ engine implementations, which currently include
  massive amounts of global state and thus cannot be run in a multithreaded
  fashion. The recommended approach used to be for users of the library to
  provide such a mutex themselves. [@pkgw](https://github.com/pkgw) was
  initially reluctant to include such a mutex at the crate level since he
  feared the possibility of weird surprising behavior … but the *real* weird
  surprising behavior is when you try to run the engine in a multithreaded
  program and it blows up on you!
- *Also* in support of the previous change, the framework for running the test
  suite has been revamped and improved. We can now run doctests that invoke
  the full engine, and the tests of the executable artifacts now activate a
  special debug mode that prevents accesses of the network and/or the calling
  user’s personal resource file cache.
- The usual work on tidying the C/C++ code, and also more work towards the
  planned HTML output mode. Activating the experimental “semantic pagination”
  mode now alters the engine behavior in two key ways: it disables the
  linebreaker and custom output routines. This breaks processing of all extant
  documents, but [@pkgw](https://github.com/pkgw) believes that these changes
  are important steps toward reliable generation of HTML output.
  ([#237](https://github.com/tectonic-typesetting/tectonic/pull/237),
  [#239](https://github.com/tectonic-typesetting/tectonic/pull/239),
  [#245](https://github.com/tectonic-typesetting/tectonic/pull/245),
  [#250](https://github.com/tectonic-typesetting/tectonic/pull/250))


# 0.1.10 (2018 Sep 28)

This release is mainly about upgrading a dependency related to SSL/TLS to
increase the range of systems on which Tectonic can be compiled.

User-facing improvements:

- Tectonic now correctly handles Unicode filenames — even ones containing
  emoji! — without crashing
  ([#165](https://github.com/tectonic-typesetting/tectonic/pull/165)).

Developer/packager-facing improvements:

- Tectonic now depends on the 0.3.x series of
  [hyper-native-tls](https://crates.io/crates/hyper-native-tls), which can
  build against the 1.1.x series of [OpenSSL](https://www.openssl.org/).


# 0.1.9 (2018 Sep 15)

User-facing improvements:

- Tectonic is now available on Windows!
  ([#210](https://github.com/tectonic-typesetting/tectonic/pull/210),
  [#231](https://github.com/tectonic-typesetting/tectonic/pull/231)). There
  are likely to be rough edges to both the developer and user experience, but
  the test suite passes and Windows is now included in the CI infrastructure.
  Big thanks to new contributor [@crlf0710](https://github.com/crlf0710) who
  really got the ball rolling on this important milestone.
- Fully offline operation is now much improved:
  - There is a new `--only-cached` (AKA `-C`) option that will avoid all
    Internet connections
    ([#203](https://github.com/tectonic-typesetting/tectonic/pull/203)). While
    Tectonic takes pains to avoid needing an Internet connection when compiling
    documents, there are still times when you can get more done by explicitly
    preventing it from even trying to talk to the network.
  - The `--bundle` and `--web-bundle` options finally work again. The switch
    to on-the-fly generation of format files broke them due to an internal
    implementation problem; this has now been fixed
    ([[#181](https://github.com/tectonic-typesetting/tectonic/pull/181)).
  - If you put a `file://` URL into your Tectonic configuration file as your
    default bundle, Tectonic will now load it correctly
    ([#211](https://github.com/tectonic-typesetting/tectonic/pull/211)).

Internal improvements:

- Tectonic now avoids panicking from Rust into C code, which is not supported
  behavior ([#91](https://github.com/tectonic-typesetting/tectonic/pull/91)).
  Thanks to [@rekka](https://github.com/rekka) for persistence in getting this
  one across the finish line.
- Tectonic now avoids crashing when trying to open empty filenames
  ([#212](https://github.com/tectonic-typesetting/tectonic/pull/212)).

Developer-facing improvements:

- Tectonic is now more up-front about the fact that it requires Harfbuzz
  version 1.4 or higher.
- Much of the code that drives compilation for the CLI tool has been moved
  into the Tectonic library and has been made (more) reusable
  ([#184](https://github.com/tectonic-typesetting/tectonic/pull/184)). Thanks
  to new contributor [@jneem](https://github.com/jneem) for doing this!


# 0.1.8 (2018 Jun 17)

This release contains a variety of bugfixes and features-in-development.

User-facing improvements:

- A prominent warning is now emitted when missing characters are encountered
  in a font. The hope is that this will help un-confuse users who include
  Unicode characters in their input files without loading a Unicode-capable
  font. Before this change, such characters would just not appear in the
  output document.
- Fix the implementation of the DVI “POP” operator, which was broken due to a
  typo. This should fix various corner-case failures to generate output.
- The `.toc` and `.snm` output files emitted by Beamer are now treated as
  intermediate files, and therefore not saved to disk by default (contributed
  by Norbert Pozar).
- Various hardcoded `bibtex` buffer sizes are increased, allowing larger
  bibliographies to be handled.
- Format files are now stored uncompressed. The compression did not save a ton
  of disk space, but it did slow down debug builds significantly (contributed
  by @Mrmaxmeier).
- The C code has been synchronized with XeTeX as of its Subversion
  revision 46289. The chief difference from before is the use of newer
  [Harfbuzz](https://www.freedesktop.org/wiki/Software/HarfBuzz/) features for
  rendering OpenType math fonts, which should substantially improve “Unicode
  math” output.

Work towards HTML output:

- The first steps have been taken! In particular, the engine now has an
  internal flag to enable output to a new “SPX” format instead of XDV. SPX
  stands for Semantically Paginated XDV — based on my (PKGW’s) research, to
  achieve the best HTML output, the engine will have to emit intermediate data
  that are incompatible with XDV. At the moment, SPX is the same as XDV except
  with different identifying bytes, but this will change as the work towards
  excellent HTML output continues. The command-line tool does **not** provide
  access to this output format yet, so this work is currently purely internal.
- In addition, there is a stub engine called `spx2html` that will translate
  SPX to HTML. At the moment it is a barely-functional proof-of-concept hook,
  and it is not exposed to users.
- A new internal crate, `tectonic_xdv`, is added. It can parse XDV and SPX
  files, and is used by the `spx2html` engine.

Test suite improvements:

- The test suite now supports reliable byte-for-byte validation of PDF output
  files, through the following improvements:
  - It is now possible for the engine to disable PDF compression (contributed
    by @Mrmaxmeier).
  - `xdvipdfmx` gained a mode to reproducibly generate the “unique tags”
    associated with fonts.
- The testing support code is now centralized in a single crate (contributed
  by @Mrmaxmeier).
- Continuous integration (CI) coverage now includes Linux and a big-endian
  platform.
- The CI coverage now includes code coverage monitoring.

Internal improvements:

- Much of the command-line rebuild code has been moved inside the `tectonic`
  crate so that it can be reused in a library context (contributed by @jneem).

Improvements to the C code. As usual, there has been a great deal of tidying
that aims to make the code more readable and hackable without altering the
semantics. Many such changes are omitted below.

- Tectonic’s synchronization with XeTeX is now tracked in version control
  formally, by referencing the
  [tectonic_staging](https://github.com/tectonic-typesetting/tectonic-staging)
  repository as a Git submodule. It is not actually necessary to check out
  this submodule to build Tectonic, however.
- The C code now requires, and takes advantage of, features in the
  [C11](https://en.wikipedia.org/wiki/C11_(C_standard_revision)) revision of
  the language standard.
- All remaining pieces of C code that needed porting to the Rust I/O backend
  have been ported or removed.
- Virtually all hardcoded strings in the string pool have been removed
  (contributed by @Mrmaxmeier).
- The C code has been split into a few more files. Some subsystems, like the
  “shipout” code, use a lot of global variables that have been made static
  thanks to the splitting.
- A big effort to clarify the pervasive and unintuitive `memory_word`
  structure.
- Effort to tidy the `line_break()` function and significantly increase its
  readability. This is in support of the goal of producing HTML output, for
  which I believe it is going to be necessary to essentially defuse this
  function.


# 0.1.7 (2017 Nov 15)

(Copy-pasted from [the relevant forum post](https://tectonic.newton.cx/t/announcing-tectonic-0-1-7/76)).

This is a fairly modest release — things have been very quiet lately as real
life and the day job have dominated my time.

The most visible change is that I just figured out how to fix
[issue #58](https://github.com/tectonic-typesetting/tectonic/issues/58) —
Tectonic would fail to parse certain PDF images if one tried to include them
in a document. There was a bit of a silly bug in the Rust I/O layer that was
not getting exposed except in fairly specialized circumstances. It’s squashed
now! So certain documents that used to fail to compile should work now.

There’s also been yet more nice work behind the scenes by some of our
indefatigable contributors:

- @Mrmaxmeier contributed a whole bunch of cleanups to the C code as well as
  fixes that should allow you to generate multiple PDFs inside a single
  process.
- Ronny Chevalier updated the compilation infrastructure to work in parallel
  and in the end contributed some features to Rust’s upstream [gcc] crate!

There have been intermittent problems lately with the SSL certificate to the
purl.org domain which we use to seed the default “bundle” of LaTeX files. It’s
working for me at the moment, so it’s not totally busted, but the problem
seems to have come and gone over the past few weeks. See
[this thread](https://tectonic.newton.cx/t/problems-caused-by-expired-ssl-certificate-for-purl-org/75/1)
for more information and a workaround.


# 0.1.6 (2017 Jul 9)

(Copy-pasted from
[the relevant forum post](https://tectonic.newton.cx/t/announcing-tectonic-0-1-6/45)).

The version increment may be small but the project has seen an enormous amount
of work since the previous release, thanks to an awesome group of new
contributors. Here are some of the highlights:

- Tectonic is now available for installation on Arch Linux as
  [an AUR package](https://aur.archlinux.org/packages/tectonic/) and on macOS
  as [a Homebrew formula](http://brewformulas.org/Tectonic), thanks to the
  hard work of Alexander Bauer, Alexander Regueiro, Jan Tojnar, Kevin Yap, and
  @ilovezfs.
- The web fetching is more robust and safer, using HTTPS by default
  ([#69](https://github.com/tectonic-typesetting/tectonic/pull/69), Ronny
  Chevalier) and more properly handling CDN redirections
  ([#114](https://github.com/tectonic-typesetting/tectonic/pull/114),
  @Mrmaxmeier)
- Input and output filenames with spaces and non-local paths are now handled
  much better all around
  ([#44](https://github.com/tectonic-typesetting/tectonic/pull/44), Alexander
  Bauer; [#89](https://github.com/tectonic-typesetting/tectonic/pull/89),
  Norbert Pozar;
  [#94](https://github.com/tectonic-typesetting/tectonic/pull/94), Peter
  Williams)
- SyncTeX output is now fully supported, activated with the new `--synctex`
  option ([#55](https://github.com/tectonic-typesetting/tectonic/pull/55),
  [#73](https://github.com/tectonic-typesetting/tectonic/pull/73), Norbert
  Pozar)
- The output files can be placed in a directory other than the input directory
  if the new `--outdir` or `-o` option is specified
  ([#104](https://github.com/tectonic-typesetting/tectonic/pull/104), Felix
  Döring)
- Tectonic will cleanly process TeX code provided on standard input if the
  input path argument is `-`
  ([#94](https://github.com/tectonic-typesetting/tectonic/pull/94), Peter
  Williams)
- Tectonic's first new primitive,
  [\TectonicCodaTokens](https://tectonic.newton.cx/t/engine-extension-tectoniccodatokens/16),
  has been added to allow
  [boilerplate-free document processing](https://tectonic.newton.cx/t/boilerplate-free-latex-documents/29)
  (Peter Williams).
- The API docs can be, and are, built on [docs.rs](https://docs.rs/tectonic)
  as of this release.

Furthermore, I've launched a
[Tectonic forum site](https://tectonic.newton.cx/) (running an instance of the
[Discourse.org](https://www.discourse.org/) software). This is a bit of an
experiment since the project is so young and there are of course other venues,
like [GitHub issues](https://github.com/tectonic-typesetting/tectonic/issues)
and the [TeX StackExchange](https://tex.stackexchange.com/), for having
relevant discussions. But, by launching the Discourse site, we gain a venue
for project news (like this announcement!), more open-ended technical
discussions, Tectonic-specific tips and tricks that may not fit the
StackExchange model, and a knowledge base of answers to the roadblocks that
are so common in the TeX/LaTeX ecosystem. We hope that the forums will become
a valuable complement to the other community areas that are already out there.

Here are some more improvements since the 0.1.5 release:

- Some early work has occurred to make it possible to build Tectonic on
  Android ([#105](https://github.com/tectonic-typesetting/tectonic/pull/105),
  Marco Barbosa)
- The project’s build infrastructure is now more efficient
  ([#60](https://github.com/tectonic-typesetting/tectonic/pull/60), Norbert
  Pozar; [#116](https://github.com/tectonic-typesetting/tectonic/pull/116),
  Ronny Chevalier)
- The style of the translated C code has been improved enormously thanks to
  both manual interventions and the use of the neat tool
  [Coccinelle](http://coccinelle.lip6.fr/), reducing warnings and increasing
  cleanliness and portability
  ([#66](https://github.com/tectonic-typesetting/tectonic/pull/66),
  [#76](https://github.com/tectonic-typesetting/tectonic/pull/76),
  [#83](https://github.com/tectonic-typesetting/tectonic/pull/83),
  [#92](https://github.com/tectonic-typesetting/tectonic/pull/92),
  [#107](https://github.com/tectonic-typesetting/tectonic/pull/107),
  [#112](https://github.com/tectonic-typesetting/tectonic/pull/112), Ronny
  Chevalier;
  [#105](https://github.com/tectonic-typesetting/tectonic/pull/105), Norbert
  Pozar; [#94](https://github.com/tectonic-typesetting/tectonic/pull/94),
  [#98](https://github.com/tectonic-typesetting/tectonic/pull/98), Peter
  Williams )
- The test suite now covers behaviors of the Tectonic command-line program
  itself ([#84](https://github.com/tectonic-typesetting/tectonic/pull/84),
  Alexander Bauer)
- We now correctly run `bibtex` when using the `amsrefs` package
  ([#48](https://github.com/tectonic-typesetting/tectonic/pull/48), Norbert
  Pozar)
- Tectonic will correctly try a wider variety of file extensions when trying
  to open resources
  ([#93](https://github.com/tectonic-typesetting/tectonic/pull/93), Marek
  Šuppa; [#100](https://github.com/tectonic-typesetting/tectonic/pull/100),
  Norbert Pozar)
- Cached bundle files are now made read-only
  ([#55](https://github.com/tectonic-typesetting/tectonic/pull/55), Alexander
  Bauer)
- We’ve fixed a subtle path handling issue that was harming generation of the
  standard LaTeX format
  ([#77](https://github.com/tectonic-typesetting/tectonic/pull/77), Norbert
  Pozar)
- Very large bibliographies are now better supported
  ([#87](https://github.com/tectonic-typesetting/tectonic/pull/87), Marek
  Šuppa)
- The UI now makes it clearer that network failures are not likely Tectonic’s
  fault ([#88](https://github.com/tectonic-typesetting/tectonic/pull/88),
  Marek Šuppa)
- It is now theoretically possible to load Omega font metrics files
  ([#97](https://github.com/tectonic-typesetting/tectonic/pull/97), Peter
  Williams)
- Output log files are now produced if `--keep-logs` is specified and an error
  occurs ([#103](https://github.com/tectonic-typesetting/tectonic/pull/103),
  Norbert Pozar)

There are a few known problems with this release:

- Tectonic doesn’t support HTTP proxies, and in some parts of the world you
  can’t access the [purl.org](https://purl.org/) website that Tectonic checks
  for its bundle. You can work around this by
  [creating a custom configuration file](https://tectonic.newton.cx/t/how-to-use-tectonic-if-you-can-t-access-purl-org/44).
- Tectonic doesn’t have a mechanism to invoke the
  [biber](http://biblatex-biber.sourceforge.net/) tool, so it cannot easily
  work for anyone that uses
  [biblatex](http://mirrors.rit.edu/CTAN/help/Catalogue/entries/biblatex.html).
  This is a common complaint so it would be great to see a workaround be
  devised
  ([relevant issue](https://github.com/tectonic-typesetting/tectonic/issues/35))!

Enormous thanks are in order to everyone who’s started contributing to the
project.


# Previous releases

Are not documented here. Consult the Git history.<|MERGE_RESOLUTION|>--- conflicted
+++ resolved
@@ -1,14 +1,4 @@
-<<<<<<< HEAD
-# tectonic 0.8.2 (2022-03-02)
-
-No code changes here. This release uses the newly-released version 0.1.4 of the
-[pinot] font parsing crate, which includes what were previously
-Tectonic-specific extensions (#870, @pkgw). The "patching" build feature that we
-were using turned out to break `cargo install tectonic`. Thanks to [@dfrg] for
-prompt follow-up!
-
-=======
-# rc: minor bump
+# tectonic 0.9.0 (2022-04-27)
 
 This release updates Tectonic to correspond with TeXLive 2021.3, jumping
 forward from the previous sync point of TeXLive 2020.0.
@@ -77,7 +67,6 @@
 were using turned out to break `cargo install tectonic`. Thanks to [@dfrg] for
 prompt follow-up!
 
->>>>>>> db83ffc6
 [pinot]: https://crates.io/crates/pinot
 [@dfrg]: https://github.com/dfrg
 
